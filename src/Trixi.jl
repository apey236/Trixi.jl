"""
    Trixi

**Trixi.jl** is a numerical simulation framework for hyperbolic conservation
laws. A key objective for the
framework is to be useful to both scientists and students. Therefore, next to
having an extensible design with a fast implementation, Trixi is
focused on being easy to use for new or inexperienced users, including the
installation and postprocessing procedures.

See also: [trixi-framework/Trixi.jl](https://github.com/trixi-framework/Trixi.jl)
"""
module Trixi

# Include other packages that are used in Trixi
# (standard library packages first, other packages next, all of them sorted alphabetically)
using LinearAlgebra: dot
using Pkg.TOML: parsefile, parse
using Printf: @printf, @sprintf, println
using Profile: clear_malloc_data
using Random: seed! # TODO: Taal, can be removed

import DiffEqBase: ODEProblem, ODESolution, get_du, u_modified!, set_proposed_dt!, terminate!
using DiffEqCallbacks: CallbackSet, DiscreteCallback
using EllipsisNotation # ..
using HDF5: h5open, attrs
using LinearMaps: LinearMap
import MPI
using OffsetArrays: OffsetArray, OffsetVector
using StaticArrays: @MVector, @SVector, MVector, MMatrix, MArray, SVector, SMatrix, SArray
using TimerOutputs: @notimeit, @timeit, @timeit_debug, TimerOutput, print_timer, reset_timer!
using UnPack: @unpack

# Tullio.jl makes use of LoopVectorization.jl via Requires.jl.
# Hence, we need `using LoopVectorization` after loading Tullio and before using `@tullio`.
using Tullio: @tullio
using LoopVectorization


# TODO: Taal remove globals
# Use a central dictionary for global settings
const globals = Dict{Symbol, Any}()
export globals


# Define the entry points of our type hierarchy, e.g.
#     AbstractEquations, AbstractSemidiscretization etc.
# Placing them here allows us to make use of them for dispatch even for
# other stuff defined very early in our include pipeline, e.g.
#     IndicatorLöhner(semi::AbstractSemidiscretization)
include("basic_types.jl")

# Include all top-level source files
include("auxiliary/auxiliary.jl")
include("parallel/parallel.jl")
include("equations/equations.jl")
include("mesh/mesh.jl")
include("solvers/solvers.jl")
include("semidiscretization.jl")
include("io/io.jl")
include("timedisc/timedisc.jl")
include("amr/amr.jl")
include("callbacks/callbacks.jl")
include("semidiscretization_euler_gravity.jl")

# TODO: Taal refactor, get rid of old run methods, rename the file
# Include top-level run method
include("run.jl")


# export types/functions that define the public API of Trixi
export CompressibleEulerEquations1D, CompressibleEulerEquations2D, CompressibleEulerEquations3D,
       IdealGlmMhdEquations2D, IdealGlmMhdEquations3D,
       HyperbolicDiffusionEquations2D, HyperbolicDiffusionEquations3D,
       LinearScalarAdvectionEquation1D, LinearScalarAdvectionEquation2D, LinearScalarAdvectionEquation3D

export flux_central, flux_lax_friedrichs, flux_hll, flux_upwind,
       flux_chandrashekar, flux_ranocha, flux_derigs_etal, flux_kennedy_gruber, flux_shima_etal

export initial_condition_constant,
       initial_condition_gauss,
<<<<<<< HEAD
       initial_condition_weak_blast_wave, initial_condition_blast_wave,
       initial_condition_khi, initial_condition_medium_sedov_blast_wave,
       initial_condition_isentropic_vortex, initial_condition_blob,
       initial_condition_density_wave, initial_condition_sedov_blast_wave,
       initial_condition_orszag_tang, initial_condition_rotor
=======
       initial_condition_density_wave,
       initial_condition_isentropic_vortex,
       initial_condition_khi,
       initial_condition_weak_blast_wave, initial_condition_blast_wave,
       initial_condition_sedov_blast_wave,
       initial_condition_blob,
       initial_condition_orszag_tang,
       initial_condition_rotor
>>>>>>> 1fb68378

export boundary_condition_periodic,
       boundary_condition_gauss

export initial_condition_convergence_test, source_terms_convergence_test, boundary_condition_convergence_test
export initial_condition_harmonic_nonperiodic, source_terms_harmonic, boundary_condition_harmonic_nonperiodic
export initial_condition_poisson_periodic, source_terms_poisson_periodic
export initial_condition_poisson_nonperiodic, source_terms_poisson_nonperiodic, boundary_condition_poisson_nonperiodic
export initial_condition_sedov_self_gravity, boundary_condition_sedov_self_gravity
export initial_condition_eoc_test_coupled_euler_gravity, source_terms_eoc_test_coupled_euler_gravity

export TreeMesh

export DG,
       DGSEM, LobattoLegendreBasis,
       VolumeIntegralWeakForm, VolumeIntegralFluxDifferencing,
       VolumeIntegralShockCapturingHG, IndicatorHennemannGassner,
       MortarL2

export nelements, nnodes, nvariables,
       eachelement, eachnode, eachvariable

export SemidiscretizationHyperbolic, semidiscretize, compute_coefficients, integrate

export SemidiscretizationEulerGravity, ParametersEulerGravity,
       timestep_gravity_erk52_3Sstar!, timestep_gravity_carpenter_kennedy_erk54_2N!

export SummaryCallback, SteadyStateCallback, AMRCallback, StepsizeCallback,
       SaveRestartCallback, SaveSolutionCallback, AnalysisCallback, AliveCallback

export load_mesh, load_time

export ControllerThreeLevel, ControllerThreeLevelCombined,
       IndicatorLöhner, IndicatorLoehner, IndicatorMax
export density, pressure, density_pressure

export entropy, energy_total, energy_kinetic, energy_internal, energy_magnetic, cross_helicity

export trixi_include, examples_dir, get_examples, default_example

export convergence_test, jacobian_fd, linear_structure


function __init__()
  init_mpi()
end


end<|MERGE_RESOLUTION|>--- conflicted
+++ resolved
@@ -79,13 +79,6 @@
 
 export initial_condition_constant,
        initial_condition_gauss,
-<<<<<<< HEAD
-       initial_condition_weak_blast_wave, initial_condition_blast_wave,
-       initial_condition_khi, initial_condition_medium_sedov_blast_wave,
-       initial_condition_isentropic_vortex, initial_condition_blob,
-       initial_condition_density_wave, initial_condition_sedov_blast_wave,
-       initial_condition_orszag_tang, initial_condition_rotor
-=======
        initial_condition_density_wave,
        initial_condition_isentropic_vortex,
        initial_condition_khi,
@@ -94,7 +87,6 @@
        initial_condition_blob,
        initial_condition_orszag_tang,
        initial_condition_rotor
->>>>>>> 1fb68378
 
 export boundary_condition_periodic,
        boundary_condition_gauss
