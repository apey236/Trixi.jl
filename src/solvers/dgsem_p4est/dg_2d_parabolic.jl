--- conflicted
+++ resolved
@@ -15,11 +15,7 @@
                                                   nnodes(dg.basis), nelements(elements),
                                                   uEltype)
 
-<<<<<<< HEAD
-    cache = (; elements, interfaces, boundaries, viscous_container)
-=======
     cache = (; elements, interfaces, boundaries, mortars, viscous_container)
->>>>>>> 7e1dc7da
 
     return cache
 end
