--- conflicted
+++ resolved
@@ -130,7 +130,6 @@
     end
 end
 
-<<<<<<< HEAD
 
 """
     load_timestep(restart_file::AbstractString)
@@ -156,8 +155,6 @@
 end
 
 
-=======
->>>>>>> 2bc1cc68
 function load_restart_file(semi::AbstractSemidiscretization, restart_file)
     load_restart_file(mesh_equations_solver_cache(semi)..., restart_file)
 end
