--- conflicted
+++ resolved
@@ -1,15 +1,10 @@
 # Main DG data structure that contains all relevant data for the DG solver
-<<<<<<< HEAD
-mutable struct Dg1D{Eqn<:AbstractEquations, NVARS, POLYDEG,
-                  SurfaceFlux, VolumeFlux, InitialCondition, SourceTerms, BoundaryConditions,
-=======
-mutable struct Dg1D{Eqn<:AbstractEquation, MeshType, NVARS, POLYDEG,
-                  SurfaceFlux, VolumeFlux, InitialConditions, SourceTerms, BoundaryConditions,
->>>>>>> 1d8401f4
-                  VolumeIntegralType, ShockIndicatorVariable,
-                  VectorNnodes, MatrixNnodes, MatrixNnodes2,
-                  InverseVandermondeLegendre, MortarMatrix,
-                  VectorAnalysisNnodes, AnalysisVandermonde} <: AbstractDg{1, POLYDEG, MeshType}
+mutable struct Dg1D{Eqn<:AbstractEquations, MeshType, NVARS, POLYDEG,
+                    SurfaceFlux, VolumeFlux, InitialCondition, SourceTerms, BoundaryConditions,
+                    VolumeIntegralType, ShockIndicatorVariable,
+                    VectorNnodes, MatrixNnodes, MatrixNnodes2,
+                    InverseVandermondeLegendre, MortarMatrix,
+                    VectorAnalysisNnodes, AnalysisVandermonde} <: AbstractDg{1, POLYDEG, MeshType}
   equations::Eqn
 
   surface_flux_function::SurfaceFlux
@@ -77,11 +72,7 @@
 
 
 # Convenience constructor to create DG solver instance
-<<<<<<< HEAD
-function Dg1D(equation::AbstractEquations{NDIMS, NVARS}, surface_flux_function, volume_flux_function, initial_condition, source_terms, mesh::TreeMesh{NDIMS}, POLYDEG) where {NDIMS, NVARS}
-=======
-function Dg1D(equation::AbstractEquation{NDIMS, NVARS}, surface_flux_function, volume_flux_function, initial_conditions, source_terms, mesh::TreeMesh1D, POLYDEG) where {NDIMS, NVARS}
->>>>>>> 1d8401f4
+function Dg1D(equation::AbstractEquations{1, NVARS}, surface_flux_function, volume_flux_function, initial_conditions, source_terms, mesh::TreeMesh1D, POLYDEG) where {NVARS}
   # Get cells for which an element needs to be created (i.e., all leaf cells)
   leaf_cell_ids = leaf_cells(mesh.tree)
 
@@ -324,15 +315,9 @@
 
 # Create element container, initialize element data, and return element container for further use
 #
-<<<<<<< HEAD
 # nvars: number of variables
 # polydeg: polynomial degree
-function init_elements(cell_ids, mesh::TreeMesh{1}, RealT, nvars, polydeg)
-=======
-# NVARS: number of variables
-# POLYDEG: polynomial degree
-function init_elements(cell_ids, mesh::TreeMesh1D, ::Val{NVARS}, ::Val{POLYDEG}) where {NVARS, POLYDEG}
->>>>>>> 1d8401f4
+function init_elements(cell_ids, mesh::TreeMesh1D, RealT, nvars, polydeg)
   # Initialize container
   n_elements = length(cell_ids)
   elements = ElementContainer1D{RealT, nvars, polydeg}(n_elements)
@@ -345,7 +330,7 @@
   return elements
 end
 
-function init_elements!(elements, cell_ids, mesh::TreeMesh{1}, nodes)
+function init_elements!(elements, cell_ids, mesh::TreeMesh1D, nodes)
   n_nodes = length(nodes)
 
   # Store cell ids
@@ -375,15 +360,9 @@
 
 # Create interface container, initialize interface data, and return interface container for further use
 #
-<<<<<<< HEAD
 # nvars: number of variables
 # polydeg: polynomial degree
-function init_interfaces(cell_ids, mesh::TreeMesh{1}, elements, RealT, nvars, polydeg)
-=======
-# NVARS: number of variables
-# POLYDEG: polynomial degree
-function init_interfaces(cell_ids, mesh::TreeMesh1D, ::Val{NVARS}, ::Val{POLYDEG}, elements) where {NVARS, POLYDEG}
->>>>>>> 1d8401f4
+function init_interfaces(cell_ids, mesh::TreeMesh1D, elements, RealT, nvars, polydeg)
   # Initialize container
   n_interfaces = count_required_interfaces(mesh, cell_ids)
   interfaces = InterfaceContainer1D{RealT, nvars, polydeg}(n_interfaces)
@@ -397,15 +376,9 @@
 
 # Create boundaries container, initialize boundary data, and return boundaries container
 #
-<<<<<<< HEAD
 # nvars: number of variables
 # polydeg: polynomial degree
-function init_boundaries(cell_ids, mesh::TreeMesh{1}, elements, RealT, nvars, polydeg)
-=======
-# NVARS: number of variables
-# POLYDEG: polynomial degree
-function init_boundaries(cell_ids, mesh::TreeMesh1D, ::Val{NVARS}, ::Val{POLYDEG}, elements) where {NVARS, POLYDEG}
->>>>>>> 1d8401f4
+function init_boundaries(cell_ids, mesh::TreeMesh1D, elements, RealT, nvars, polydeg)
   # Initialize container
   n_boundaries = count_required_boundaries(mesh, cell_ids)
   boundaries = BoundaryContainer1D{RealT, nvars, polydeg}(n_boundaries)
@@ -418,11 +391,7 @@
 
 
 # Initialize connectivity between elements and interfaces
-<<<<<<< HEAD
-function init_interfaces!(interfaces, elements, mesh::TreeMesh{1})
-=======
-function init_interface_connectivity!(elements, interfaces, mesh::TreeMesh1D)
->>>>>>> 1d8401f4
+function init_interfaces!(interfaces, elements, mesh::TreeMesh1D)
   # Construct cell -> element mapping for easier algorithm implementation
   tree = mesh.tree
   c2e = zeros(Int, length(tree))
@@ -477,11 +446,7 @@
 
 
 # Initialize connectivity between elements and boundaries
-<<<<<<< HEAD
-function init_boundaries!(boundaries, elements, mesh::TreeMesh{1})
-=======
-function init_boundary_connectivity!(elements, boundaries, mesh::TreeMesh1D)
->>>>>>> 1d8401f4
+function init_boundaries!(boundaries, elements, mesh::TreeMesh1D)
   # Reset boundaries count
   count = 0
 
