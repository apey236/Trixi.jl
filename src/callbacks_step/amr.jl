--- conflicted
+++ resolved
@@ -528,10 +528,7 @@
     return nothing
 end
 
-<<<<<<< HEAD
-=======
 # specialized callback which includes the `cache_parabolic` argument
->>>>>>> b5d0a502
 function (amr_callback::AMRCallback)(u_ode::AbstractVector, mesh::P4estMesh,
                                      equations, dg::DG, cache, cache_parabolic,
                                      semi,
@@ -551,11 +548,7 @@
     # Copy controller value of each quad to the quad's user data storage
     iter_volume_c = cfunction(copy_to_quad_iter_volume, Val(ndims(mesh)))
 
-<<<<<<< HEAD
-    # The pointer to lambda will be interpreted as Ptr{Int} above
-=======
     # The pointer to lambda will be interpreted as Ptr{Int} below
->>>>>>> b5d0a502
     @assert lambda isa Vector{Int}
     iterate_p4est(mesh.p4est, lambda; iter_volume_c = iter_volume_c)
 
@@ -621,11 +614,8 @@
         end
 
         reinitialize_boundaries!(semi.boundary_conditions, cache)
-<<<<<<< HEAD
-=======
         # if the semidiscretization also stores parabolic boundary conditions, 
         # reinitialize them after each refinement step as well.
->>>>>>> b5d0a502
         if hasproperty(semi, :boundary_conditions_parabolic)
             reinitialize_boundaries!(semi.boundary_conditions_parabolic, cache)
         end
