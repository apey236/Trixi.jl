# By default, Julia/LLVM does not use fused multiply-add operations (FMAs).
# Since these FMAs can increase the performance of many numerical algorithms,
# we need to opt-in explicitly.
# See https://ranocha.de/blog/Optimizing_EC_Trixi for further details.
@muladd begin
#! format: noindent

# this method is used when the indicator is constructed as for shock-capturing volume integrals
function create_cache(::Type{IndicatorHennemannGassner},
                      equations::AbstractEquations{3}, basis::LobattoLegendreBasis)
    alpha = Vector{real(basis)}()
    alpha_tmp = similar(alpha)

    A = Array{real(basis), ndims(equations)}
    indicator_threaded = [A(undef, nnodes(basis), nnodes(basis), nnodes(basis))
                          for _ in 1:Threads.nthreads()]
    modal_threaded = [A(undef, nnodes(basis), nnodes(basis), nnodes(basis))
                      for _ in 1:Threads.nthreads()]
    modal_tmp1_threaded = [A(undef, nnodes(basis), nnodes(basis), nnodes(basis))
                           for _ in 1:Threads.nthreads()]
    modal_tmp2_threaded = [A(undef, nnodes(basis), nnodes(basis), nnodes(basis))
                           for _ in 1:Threads.nthreads()]

    return (; alpha, alpha_tmp, indicator_threaded, modal_threaded, modal_tmp1_threaded,
            modal_tmp2_threaded)
end

# this method is used when the indicator is constructed as for AMR
function create_cache(typ::Type{IndicatorHennemannGassner}, mesh,
                      equations::AbstractEquations{3}, dg::DGSEM, cache)
    create_cache(typ, equations, dg.basis)
end

# Use this function barrier and unpack inside to avoid passing closures to Polyester.jl
# with @batch (@threaded).
# Otherwise, @threaded does not work here with Julia ARM on macOS.
# See https://github.com/JuliaSIMD/Polyester.jl/issues/88.
@inline function calc_indicator_hennemann_gassner!(indicator_hg, threshold, parameter_s,
                                                   u,
                                                   element, mesh::AbstractMesh{3},
                                                   equations, dg, cache)
    @unpack alpha_max, alpha_min, alpha_smooth, variable = indicator_hg
    @unpack alpha, alpha_tmp, indicator_threaded, modal_threaded,
    modal_tmp1_threaded, modal_tmp2_threaded = indicator_hg.cache

    indicator = indicator_threaded[Threads.threadid()]
    modal = modal_threaded[Threads.threadid()]
    modal_tmp1 = modal_tmp1_threaded[Threads.threadid()]
    modal_tmp2 = modal_tmp2_threaded[Threads.threadid()]

<<<<<<< HEAD
function apply_smoothing!(mesh::Union{TreeMesh{3}, P4estMesh{3}, T8codeMesh{3}}, alpha, alpha_tmp, dg, cache)

  # Diffuse alpha values by setting each alpha to at least 50% of neighboring elements' alpha
  # Copy alpha values such that smoothing is indpedenent of the element access order
  alpha_tmp .= alpha

  # Loop over interfaces
  for interface in eachinterface(dg, cache)
    # Get neighboring element ids
    left  = cache.interfaces.neighbor_ids[1, interface]
    right = cache.interfaces.neighbor_ids[2, interface]

    # Apply smoothing
    alpha[left]  = max(alpha_tmp[left],  0.5 * alpha_tmp[right], alpha[left])
    alpha[right] = max(alpha_tmp[right], 0.5 * alpha_tmp[left],  alpha[right])
  end

  # Loop over L2 mortars
  for mortar in eachmortar(dg, cache)
    # Get neighboring element ids
    lower_left  = cache.mortars.neighbor_ids[1, mortar]
    lower_right = cache.mortars.neighbor_ids[2, mortar]
    upper_left  = cache.mortars.neighbor_ids[3, mortar]
    upper_right = cache.mortars.neighbor_ids[4, mortar]
    large       = cache.mortars.neighbor_ids[5, mortar]

    # Apply smoothing
    alpha[lower_left]  = max(alpha_tmp[lower_left],  0.5 * alpha_tmp[large], alpha[lower_left])
    alpha[lower_right] = max(alpha_tmp[lower_right], 0.5 * alpha_tmp[large], alpha[lower_right])
    alpha[upper_left]  = max(alpha_tmp[upper_left],  0.5 * alpha_tmp[large], alpha[upper_left])
    alpha[upper_right] = max(alpha_tmp[upper_right], 0.5 * alpha_tmp[large], alpha[upper_right])

    alpha[large] = max(alpha_tmp[large], 0.5 * alpha_tmp[lower_left],  alpha[large])
    alpha[large] = max(alpha_tmp[large], 0.5 * alpha_tmp[lower_right], alpha[large])
    alpha[large] = max(alpha_tmp[large], 0.5 * alpha_tmp[upper_left],  alpha[large])
    alpha[large] = max(alpha_tmp[large], 0.5 * alpha_tmp[upper_right], alpha[large])
  end
=======
    # Calculate indicator variables at Gauss-Lobatto nodes
    for k in eachnode(dg), j in eachnode(dg), i in eachnode(dg)
        u_local = get_node_vars(u, equations, dg, i, j, k, element)
        indicator[i, j, k] = indicator_hg.variable(u_local, equations)
    end
>>>>>>> dc74b896

    # Convert to modal representation
    multiply_scalar_dimensionwise!(modal, dg.basis.inverse_vandermonde_legendre,
                                   indicator, modal_tmp1, modal_tmp2)

    # Calculate total energies for all modes, without highest, without two highest
    total_energy = zero(eltype(modal))
    for k in 1:nnodes(dg), j in 1:nnodes(dg), i in 1:nnodes(dg)
        total_energy += modal[i, j, k]^2
    end
    total_energy_clip1 = zero(eltype(modal))
    for k in 1:(nnodes(dg) - 1), j in 1:(nnodes(dg) - 1), i in 1:(nnodes(dg) - 1)
        total_energy_clip1 += modal[i, j, k]^2
    end
    total_energy_clip2 = zero(eltype(modal))
    for k in 1:(nnodes(dg) - 2), j in 1:(nnodes(dg) - 2), i in 1:(nnodes(dg) - 2)
        total_energy_clip2 += modal[i, j, k]^2
    end

    # Calculate energy in higher modes
    if !(iszero(total_energy))
        energy_frac_1 = (total_energy - total_energy_clip1) / total_energy
    else
        energy_frac_1 = zero(total_energy)
    end
    if !(iszero(total_energy_clip1))
        energy_frac_2 = (total_energy_clip1 - total_energy_clip2) / total_energy_clip1
    else
        energy_frac_2 = zero(total_energy_clip1)
    end
    energy = max(energy_frac_1, energy_frac_2)

    alpha_element = 1 / (1 + exp(-parameter_s / threshold * (energy - threshold)))

    # Take care of the case close to pure DG
    if alpha_element < alpha_min
        alpha_element = zero(alpha_element)
    end

    # Take care of the case close to pure FV
    if alpha_element > 1 - alpha_min
        alpha_element = one(alpha_element)
    end

    # Clip the maximum amount of FV allowed
    alpha[element] = min(alpha_max, alpha_element)
end

function apply_smoothing!(mesh::Union{TreeMesh{3}, P4estMesh{3}}, alpha, alpha_tmp, dg,
                          cache)

    # Diffuse alpha values by setting each alpha to at least 50% of neighboring elements' alpha
    # Copy alpha values such that smoothing is indpedenent of the element access order
    alpha_tmp .= alpha

    # Loop over interfaces
    for interface in eachinterface(dg, cache)
        # Get neighboring element ids
        left = cache.interfaces.neighbor_ids[1, interface]
        right = cache.interfaces.neighbor_ids[2, interface]

        # Apply smoothing
        alpha[left] = max(alpha_tmp[left], 0.5 * alpha_tmp[right], alpha[left])
        alpha[right] = max(alpha_tmp[right], 0.5 * alpha_tmp[left], alpha[right])
    end

    # Loop over L2 mortars
    for mortar in eachmortar(dg, cache)
        # Get neighboring element ids
        lower_left = cache.mortars.neighbor_ids[1, mortar]
        lower_right = cache.mortars.neighbor_ids[2, mortar]
        upper_left = cache.mortars.neighbor_ids[3, mortar]
        upper_right = cache.mortars.neighbor_ids[4, mortar]
        large = cache.mortars.neighbor_ids[5, mortar]

        # Apply smoothing
        alpha[lower_left] = max(alpha_tmp[lower_left], 0.5 * alpha_tmp[large],
                                alpha[lower_left])
        alpha[lower_right] = max(alpha_tmp[lower_right], 0.5 * alpha_tmp[large],
                                 alpha[lower_right])
        alpha[upper_left] = max(alpha_tmp[upper_left], 0.5 * alpha_tmp[large],
                                alpha[upper_left])
        alpha[upper_right] = max(alpha_tmp[upper_right], 0.5 * alpha_tmp[large],
                                 alpha[upper_right])

        alpha[large] = max(alpha_tmp[large], 0.5 * alpha_tmp[lower_left], alpha[large])
        alpha[large] = max(alpha_tmp[large], 0.5 * alpha_tmp[lower_right], alpha[large])
        alpha[large] = max(alpha_tmp[large], 0.5 * alpha_tmp[upper_left], alpha[large])
        alpha[large] = max(alpha_tmp[large], 0.5 * alpha_tmp[upper_right], alpha[large])
    end
end

# this method is used when the indicator is constructed as for shock-capturing volume integrals
function create_cache(::Type{IndicatorLöhner}, equations::AbstractEquations{3},
                      basis::LobattoLegendreBasis)
    alpha = Vector{real(basis)}()

    A = Array{real(basis), ndims(equations)}
    indicator_threaded = [A(undef, nnodes(basis), nnodes(basis), nnodes(basis))
                          for _ in 1:Threads.nthreads()]

    return (; alpha, indicator_threaded)
end

# this method is used when the indicator is constructed as for AMR
function create_cache(typ::Type{IndicatorLöhner}, mesh, equations::AbstractEquations{3},
                      dg::DGSEM, cache)
    create_cache(typ, equations, dg.basis)
end

function (löhner::IndicatorLöhner)(u::AbstractArray{<:Any, 5},
                                   mesh, equations, dg::DGSEM, cache;
                                   kwargs...)
    @assert nnodes(dg)>=3 "IndicatorLöhner only works for nnodes >= 3 (polydeg > 1)"
    @unpack alpha, indicator_threaded = löhner.cache
    resize!(alpha, nelements(dg, cache))

    @threaded for element in eachelement(dg, cache)
        indicator = indicator_threaded[Threads.threadid()]

        # Calculate indicator variables at Gauss-Lobatto nodes
        for k in eachnode(dg), j in eachnode(dg), i in eachnode(dg)
            u_local = get_node_vars(u, equations, dg, i, j, k, element)
            indicator[i, j, k] = löhner.variable(u_local, equations)
        end

        estimate = zero(real(dg))
        for k in eachnode(dg), j in eachnode(dg), i in 2:(nnodes(dg) - 1)
            # x direction
            u0 = indicator[i, j, k]
            up = indicator[i + 1, j, k]
            um = indicator[i - 1, j, k]
            estimate = max(estimate, local_löhner_estimate(um, u0, up, löhner))
        end

        for k in eachnode(dg), j in 2:(nnodes(dg) - 1), i in eachnode(dg)
            # y direction
            u0 = indicator[i, j, k]
            up = indicator[i, j + 1, k]
            um = indicator[i, j - 1, k]
            estimate = max(estimate, local_löhner_estimate(um, u0, up, löhner))
        end

        for k in 2:(nnodes(dg) - 1), j in eachnode(dg), i in eachnode(dg)
            # y direction
            u0 = indicator[i, j, k]
            up = indicator[i, j, k + 1]
            um = indicator[i, j, k - 1]
            estimate = max(estimate, local_löhner_estimate(um, u0, up, löhner))
        end

        # use the maximum as DG element indicator
        alpha[element] = estimate
    end

    return alpha
end

# this method is used when the indicator is constructed as for shock-capturing volume integrals
function create_cache(::Type{IndicatorMax}, equations::AbstractEquations{3},
                      basis::LobattoLegendreBasis)
    alpha = Vector{real(basis)}()

    A = Array{real(basis), ndims(equations)}
    indicator_threaded = [A(undef, nnodes(basis), nnodes(basis), nnodes(basis))
                          for _ in 1:Threads.nthreads()]

    return (; alpha, indicator_threaded)
end

# this method is used when the indicator is constructed as for AMR
function create_cache(typ::Type{IndicatorMax}, mesh, equations::AbstractEquations{3},
                      dg::DGSEM, cache)
    cache = create_cache(typ, equations, dg.basis)
end

function (indicator_max::IndicatorMax)(u::AbstractArray{<:Any, 5},
                                       mesh, equations, dg::DGSEM, cache;
                                       kwargs...)
    @unpack alpha, indicator_threaded = indicator_max.cache
    resize!(alpha, nelements(dg, cache))

    @threaded for element in eachelement(dg, cache)
        indicator = indicator_threaded[Threads.threadid()]

        # Calculate indicator variables at Gauss-Lobatto nodes
        for k in eachnode(dg), j in eachnode(dg), i in eachnode(dg)
            u_local = get_node_vars(u, equations, dg, i, j, k, element)
            indicator[i, j, k] = indicator_max.variable(u_local, equations)
        end

        alpha[element] = maximum(indicator)
    end

    return alpha
end
end # @muladd<|MERGE_RESOLUTION|>--- conflicted
+++ resolved
@@ -48,51 +48,11 @@
     modal_tmp1 = modal_tmp1_threaded[Threads.threadid()]
     modal_tmp2 = modal_tmp2_threaded[Threads.threadid()]
 
-<<<<<<< HEAD
-function apply_smoothing!(mesh::Union{TreeMesh{3}, P4estMesh{3}, T8codeMesh{3}}, alpha, alpha_tmp, dg, cache)
-
-  # Diffuse alpha values by setting each alpha to at least 50% of neighboring elements' alpha
-  # Copy alpha values such that smoothing is indpedenent of the element access order
-  alpha_tmp .= alpha
-
-  # Loop over interfaces
-  for interface in eachinterface(dg, cache)
-    # Get neighboring element ids
-    left  = cache.interfaces.neighbor_ids[1, interface]
-    right = cache.interfaces.neighbor_ids[2, interface]
-
-    # Apply smoothing
-    alpha[left]  = max(alpha_tmp[left],  0.5 * alpha_tmp[right], alpha[left])
-    alpha[right] = max(alpha_tmp[right], 0.5 * alpha_tmp[left],  alpha[right])
-  end
-
-  # Loop over L2 mortars
-  for mortar in eachmortar(dg, cache)
-    # Get neighboring element ids
-    lower_left  = cache.mortars.neighbor_ids[1, mortar]
-    lower_right = cache.mortars.neighbor_ids[2, mortar]
-    upper_left  = cache.mortars.neighbor_ids[3, mortar]
-    upper_right = cache.mortars.neighbor_ids[4, mortar]
-    large       = cache.mortars.neighbor_ids[5, mortar]
-
-    # Apply smoothing
-    alpha[lower_left]  = max(alpha_tmp[lower_left],  0.5 * alpha_tmp[large], alpha[lower_left])
-    alpha[lower_right] = max(alpha_tmp[lower_right], 0.5 * alpha_tmp[large], alpha[lower_right])
-    alpha[upper_left]  = max(alpha_tmp[upper_left],  0.5 * alpha_tmp[large], alpha[upper_left])
-    alpha[upper_right] = max(alpha_tmp[upper_right], 0.5 * alpha_tmp[large], alpha[upper_right])
-
-    alpha[large] = max(alpha_tmp[large], 0.5 * alpha_tmp[lower_left],  alpha[large])
-    alpha[large] = max(alpha_tmp[large], 0.5 * alpha_tmp[lower_right], alpha[large])
-    alpha[large] = max(alpha_tmp[large], 0.5 * alpha_tmp[upper_left],  alpha[large])
-    alpha[large] = max(alpha_tmp[large], 0.5 * alpha_tmp[upper_right], alpha[large])
-  end
-=======
     # Calculate indicator variables at Gauss-Lobatto nodes
     for k in eachnode(dg), j in eachnode(dg), i in eachnode(dg)
         u_local = get_node_vars(u, equations, dg, i, j, k, element)
         indicator[i, j, k] = indicator_hg.variable(u_local, equations)
     end
->>>>>>> dc74b896
 
     # Convert to modal representation
     multiply_scalar_dimensionwise!(modal, dg.basis.inverse_vandermonde_legendre,
@@ -141,7 +101,7 @@
     alpha[element] = min(alpha_max, alpha_element)
 end
 
-function apply_smoothing!(mesh::Union{TreeMesh{3}, P4estMesh{3}}, alpha, alpha_tmp, dg,
+function apply_smoothing!(mesh::Union{TreeMesh{3}, P4estMesh{3}, T8codeMesh{3}}, alpha, alpha_tmp, dg,
                           cache)
 
     # Diffuse alpha values by setting each alpha to at least 50% of neighboring elements' alpha
