"""
    init_t8code()

Initialize `t8code` by calling `t8_init` and setting the log level to `SC_LP_ERROR`.
This function will check if `t8code` is already initialized
and if yes, do nothing, thus it is safe to call it multiple times.
"""
function init_t8code()
  t8code_package_id = t8_get_package_id()
  if t8code_package_id >= 0
    return nothing
  end

  # Initialize `t8code` with log level ERROR to prevent a lot of output in AMR simulations
  t8_init(SC_LP_ERROR)

  return nothing
end

function trixi_t8_unref_forest(forest)
  t8_forest_unref(Ref(forest))
end

function t8_free(ptr)
  sc_free(t8_get_package_id(), ptr)
end

function trixi_t8_count_interfaces(forest)
  # Check that forest is a committed, that is valid and usable, forest.
  @assert t8_forest_is_committed(forest) != 0

  # Get the number of local elements of forest.
  num_local_elements = t8_forest_get_local_num_elements(forest)
  # Get the number of ghost elements of forest.
  num_ghost_elements = t8_forest_get_num_ghosts(forest)
  # Get the number of trees that have elements of this process.
  num_local_trees = t8_forest_get_num_local_trees(forest)

  current_index = t8_locidx_t(0)

  local_num_conform = 0
  local_num_mortars = 0
  local_num_boundary = 0

  for itree = 0:num_local_trees-1
    tree_class = t8_forest_get_tree_class(forest, itree)
    eclass_scheme = t8_forest_get_eclass_scheme(forest, tree_class)

    # Get the number of elements of this tree.
    num_elements_in_tree = t8_forest_get_tree_num_elements(forest, itree)

    for ielement = 0:num_elements_in_tree-1
      element = t8_forest_get_element_in_tree(forest, itree, ielement)

      level = t8_element_level(eclass_scheme, element)

      num_faces = t8_element_num_faces(eclass_scheme, element)

      for iface = 0:num_faces-1

        pelement_indices_ref = Ref{Ptr{t8_locidx_t}}()
        pneighbor_leafs_ref = Ref{Ptr{Ptr{t8_element}}}()
        pneigh_scheme_ref = Ref{Ptr{t8_eclass_scheme}}()

        dual_faces_ref = Ref{Ptr{Cint}}()
        num_neighbors_ref = Ref{Cint}()

        forest_is_balanced = Cint(1)

        t8_forest_leaf_face_neighbors(forest, itree, element,
          pneighbor_leafs_ref, iface, dual_faces_ref, num_neighbors_ref,
          pelement_indices_ref, pneigh_scheme_ref, forest_is_balanced)

        num_neighbors      = num_neighbors_ref[]
        neighbor_ielements = unsafe_wrap(Array, pelement_indices_ref[], num_neighbors)
        neighbor_leafs     = unsafe_wrap(Array, pneighbor_leafs_ref[], num_neighbors)
        neighbor_scheme    = pneigh_scheme_ref[]

        if num_neighbors > 0
          neighbor_level = t8_element_level(neighbor_scheme, neighbor_leafs[1])

          # Conforming interface: The second condition ensures we only visit the interface once.
          if level == neighbor_level && current_index <= neighbor_ielements[1]
          # TODO: Find a fix for the case: Single element on root level with periodic boundaries.
          # elseif level == neighbor_level && 
          #   (all(Int32(current_index) .< neighbor_ielements) || 
          #   level == 0 && (iface == 0 || iface == 2 || iface == 4))
            local_num_conform += 1
          elseif level < neighbor_level 
            local_num_mortars += 1
          end

        else

          local_num_boundary += 1

        end
       
        t8_free(dual_faces_ref[])
        t8_free(pneighbor_leafs_ref[])
        t8_free(pelement_indices_ref[])

      end # for

      current_index += 1
    end # for
  end # for

  println("local_num_conform  = ", local_num_conform)
  println("local_num_mortars  = ", local_num_mortars)
  println("local_num_boundary = ", local_num_boundary)

  return (interfaces = local_num_conform,
          mortars    = local_num_mortars,
          boundaries = local_num_boundary)
end

function trixi_t8_fill_mesh_info(forest, elements, interfaces, mortars, boundaries, boundary_names)
  # Check that forest is a committed, that is valid and usable, forest.
  @assert t8_forest_is_committed(forest) != 0

  # Get the number of local elements of forest.
  num_local_elements = t8_forest_get_local_num_elements(forest)
  # Get the number of ghost elements of forest.
  num_ghost_elements = t8_forest_get_num_ghosts(forest)
  # Get the number of trees that have elements of this process.
  num_local_trees = t8_forest_get_num_local_trees(forest)

  current_index = t8_locidx_t(0)

  local_num_conform = 0
  local_num_mortars = 0
  local_num_boundary = 0

  for itree = 0:num_local_trees-1
    tree_class = t8_forest_get_tree_class(forest, itree)
    eclass_scheme = t8_forest_get_eclass_scheme(forest, tree_class)

    # Get the number of elements of this tree.
    num_elements_in_tree = t8_forest_get_tree_num_elements(forest, itree)

    for ielement = 0:num_elements_in_tree-1
      element = t8_forest_get_element_in_tree(forest, itree, ielement)

      level = t8_element_level(eclass_scheme, element)

      num_faces = t8_element_num_faces(eclass_scheme,element)

      for iface = 0:num_faces-1

        # Compute the `orientation` of the touching faces.
        if t8_element_is_root_boundary(eclass_scheme, element, iface) == 1
          cmesh = t8_forest_get_cmesh(forest)
          itree_in_cmesh = t8_forest_ltreeid_to_cmesh_ltreeid(forest, itree)
          iface_in_tree = t8_element_tree_face(eclass_scheme, element, iface)
          orientation_ref = Ref{Cint}()

          t8_cmesh_get_face_neighbor(cmesh, itree_in_cmesh, iface_in_tree, C_NULL, orientation_ref)
          orientation = orientation_ref[]
        else
          orientation = zero(Cint)
        end

        pelement_indices_ref = Ref{Ptr{t8_locidx_t}}()
        pneighbor_leafs_ref = Ref{Ptr{Ptr{t8_element}}}()
        pneigh_scheme_ref = Ref{Ptr{t8_eclass_scheme}}()

        dual_faces_ref = Ref{Ptr{Cint}}()
        num_neighbors_ref = Ref{Cint}()

        forest_is_balanced = Cint(1)

        t8_forest_leaf_face_neighbors(forest,itree,element,
          pneighbor_leafs_ref, iface, dual_faces_ref, num_neighbors_ref,
          pelement_indices_ref, pneigh_scheme_ref, forest_is_balanced)

        num_neighbors      = num_neighbors_ref[]
        dual_faces         = unsafe_wrap(Array, dual_faces_ref[], num_neighbors)
        neighbor_ielements = unsafe_wrap(Array, pelement_indices_ref[], num_neighbors)
        neighbor_leafs     = unsafe_wrap(Array, pneighbor_leafs_ref[], num_neighbors)
        neighbor_scheme    = pneigh_scheme_ref[]

        if num_neighbors > 0
          neighbor_level = t8_element_level(neighbor_scheme, neighbor_leafs[1])

          # Conforming interface: The second condition ensures we only visit the interface once.
          if level == neighbor_level && current_index <= neighbor_ielements[1]
          # TODO: Find a fix for the case: Single element on root level with periodic boundaries.
          # elseif level == neighbor_level &&
          #   (all(Int32(current_index) .< neighbor_ielements) ||
          #   level == 0 && (iface == 0 || iface == 2 || iface == 4))
            local_num_conform += 1

            faces = (iface, dual_faces[1])
            interface_id = local_num_conform

            # Write data to interfaces container.
            interfaces.neighbor_ids[1, interface_id] = current_index + 1
            interfaces.neighbor_ids[2, interface_id] = neighbor_ielements[1] + 1

            # Iterate over primary and secondary element.
            for side = 1:2
              # Align interface in positive coordinate direction of primary element.
              # For orientation == 1, the secondary element needs to be indexed backwards
              # relative to the interface.
              if side == 1 || orientation == 0
                # Forward indexing
                indexing = :i_forward
              else
                # Backward indexing
                indexing = :i_backward
              end

              if faces[side] == 0
                # Index face in negative x-direction
                interfaces.node_indices[side, interface_id] = (:begin, indexing)
              elseif faces[side] == 1
                # Index face in positive x-direction
                interfaces.node_indices[side, interface_id] = (:end, indexing)
              elseif faces[side] == 2
                # Index face in negative y-direction
                interfaces.node_indices[side, interface_id] = (indexing, :begin)
              else # faces[side] == 3
                # Index face in positive y-direction
                interfaces.node_indices[side, interface_id] = (indexing, :end)
              end
            end

          # Non-conforming interface.
          elseif level < neighbor_level 
<<<<<<< HEAD
            local_num_mortars += 1

            faces = (dual_faces[1],iface)

            mortar_id = local_num_mortars

            # Last entry is the large element.
            mortars.neighbor_ids[end, mortar_id] = current_index + 1

            # First `1:end-1` entries are the smaller elements.
            mortars.neighbor_ids[1:end-1, mortar_id] .= neighbor_ielements[:] .+ 1

            for side = 1:2
              # Align mortar in positive coordinate direction of small side.
              # For orientation == 1, the large side needs to be indexed backwards
              # relative to the mortar.
              if side == 1 || orientation == 0
                # Forward indexing for small side or orientation == 0.
                indexing = :i_forward
              else
                # Backward indexing for large side with reversed orientation.
                indexing = :i_backward
                # TODO: Fully understand what is going on here. Generalize this for 3D.
                # Has something to do with Morton ordering.
                mortars.neighbor_ids[1, mortar_id] = neighbor_ielements[2] + 1
                mortars.neighbor_ids[2, mortar_id] = neighbor_ielements[1] + 1
              end

              if faces[side] == 0
                # Index face in negative x-direction
                mortars.node_indices[side, mortar_id] = (:begin, indexing)
              elseif faces[side] == 1
                # Index face in positive x-direction
                mortars.node_indices[side, mortar_id] = (:end, indexing)
              elseif faces[side] == 2
                # Index face in negative y-direction
                mortars.node_indices[side, mortar_id] = (indexing, :begin)
              else # faces[side] == 3
                # Index face in positive y-direction
                mortars.node_indices[side, mortar_id] = (indexing, :end)
=======
              local_num_mortars += 1

              faces = (dual_faces[1],iface)

              mortar_id = local_num_mortars

              # Last entry is the large element.
              mortars.neighbor_ids[end, mortar_id] = current_index + 1

              # First `1:end-1` entries are the smaller elements.
              mortars.neighbor_ids[1:end-1, mortar_id] .= neighbor_ielements .+ 1

              for side = 1:2
                # Align mortar in positive coordinate direction of small side.
                # For orientation == 1, the large side needs to be indexed backwards
                # relative to the mortar.
                if side == 1 || orientation == 0
                  # Forward indexing for small side or orientation == 0.
                  indexing = :i_forward
                else
                  # Backward indexing for large side with reversed orientation.
                  indexing = :i_backward
                  # TODO: Fully understand what is going on here. Generalize this for 3D.
                  # Has something to do with Morton ordering.
                  mortars.neighbor_ids[1, mortar_id] = neighbor_ielements[2] + 1
                  mortars.neighbor_ids[2, mortar_id] = neighbor_ielements[1] + 1
                end

                if faces[side] == 0
                  # Index face in negative x-direction
                  mortars.node_indices[side, mortar_id] = (:begin, indexing)
                elseif faces[side] == 1
                  # Index face in positive x-direction
                  mortars.node_indices[side, mortar_id] = (:end, indexing)
                elseif faces[side] == 2
                  # Index face in negative y-direction
                  mortars.node_indices[side, mortar_id] = (indexing, :begin)
                else # faces[side] == 3
                  # Index face in positive y-direction
                  mortars.node_indices[side, mortar_id] = (indexing, :end)
                end
>>>>>>> 1eb3d4ca
              end
            end
            
          # else: "level > neighbor_level" is skipped since we visit the mortar interface only once.
          end

        # Domain boundary.
        else
          local_num_boundary += 1
          boundary_id = local_num_boundary

          boundaries.neighbor_ids[boundary_id] = current_index + 1

          if iface == 0
            # Index face in negative x-direction.
            boundaries.node_indices[boundary_id] = (:begin, :i_forward)
          elseif iface == 1
            # Index face in positive x-direction.
            boundaries.node_indices[boundary_id] = (:end, :i_forward)
          elseif iface == 2
            # Index face in negative y-direction.
            boundaries.node_indices[boundary_id] = (:i_forward, :begin)
          else # iface == 3
            # Index face in positive y-direction.
            boundaries.node_indices[boundary_id] = (:i_forward, :end)
          end

          # One-based indexing.
          boundaries.name[boundary_id] = boundary_names[iface + 1, itree + 1]
        end
     
        t8_free(dual_faces_ref[])
        t8_free(pneighbor_leafs_ref[])
        t8_free(pelement_indices_ref[])

      end # for iface = ...

      current_index += 1
    end # for
  end # for

  return (interfaces = local_num_conform,
          mortars    = local_num_mortars,
          boundaries = local_num_boundary)
end

function trixi_t8_get_local_element_levels(forest)
  # Check that forest is a committed, that is valid and usable, forest.
  @assert t8_forest_is_committed(forest) != 0

  levels = Vector{Int}(undef, t8_forest_get_local_num_elements(forest))

  # Get the number of trees that have elements of this process.
  num_local_trees = t8_forest_get_num_local_trees(forest)

  current_index = 0

  for itree = 0:num_local_trees-1
    tree_class = t8_forest_get_tree_class(forest, itree)
    eclass_scheme = t8_forest_get_eclass_scheme(forest, tree_class)

    # Get the number of elements of this tree.
    num_elements_in_tree = t8_forest_get_tree_num_elements(forest, itree)

    for ielement = 0:num_elements_in_tree-1
      element = t8_forest_get_element_in_tree(forest, itree, ielement)
      current_index += 1
      levels[current_index] = t8_element_level(eclass_scheme, element)
    end # for
  end # for

  return levels
end

# Callback function prototype to decide for refining and coarsening.
# If `is_family` equals 1, the first `num_elements` in elements
# form a family and we decide whether this family should be coarsened
# or only the first element should be refined.
# Otherwise `is_family` must equal zero and we consider the first entry
# of the element array for refinement. 
# Entries of the element array beyond the first `num_elements` are undefined.
# \param [in] forest       the forest to which the new elements belong
# \param [in] forest_from  the forest that is adapted.
# \param [in] which_tree   the local tree containing `elements`
# \param [in] lelement_id  the local element id in `forest_old` in the tree of the current element
# \param [in] ts           the eclass scheme of the tree
# \param [in] is_family    if 1, the first `num_elements` entries in `elements` form a family. If 0, they do not.
# \param [in] num_elements the number of entries in `elements` that are defined
# \param [in] elements     Pointers to a family or, if `is_family` is zero,
#                          pointer to one element.
# \return greater zero if the first entry in `elements` should be refined,
#         smaller zero if the family `elements` shall be coarsened,
#         zero else.
function adapt_callback(forest,
                        forest_from,
                        which_tree,
                        lelement_id,
                        ts,
                        is_family, 
                        num_elements,
                        elements) :: Cint

  num_levels = t8_forest_get_local_num_elements(forest_from)

  indicator_ptr = Ptr{Int}(t8_forest_get_user_data(forest))
  indicators = unsafe_wrap(Array,indicator_ptr,num_levels)

  offset = t8_forest_get_tree_element_offset(forest_from, which_tree)

  # Only allow coarsening for complete families.
  if indicators[offset + lelement_id + 1] < 0 && is_family == 0
    return Cint(0)
  end

  return Cint(indicators[offset + lelement_id + 1])

end

function trixi_t8_adapt_new(old_forest, indicators)
  # Check that forest is a committed, that is valid and usable, forest.
  @assert t8_forest_is_committed(old_forest) != 0

  # Init new forest.
  new_forest_ref = Ref{t8_forest_t}()
  t8_forest_init(new_forest_ref)
  new_forest = new_forest_ref[]

  let set_from = C_NULL, recursive = 0, set_for_coarsening = 0, no_repartition = 0
    t8_forest_set_user_data(new_forest, pointer(indicators))
    t8_forest_set_adapt(new_forest, old_forest, @t8_adapt_callback(adapt_callback), recursive)
    t8_forest_set_balance(new_forest, set_from, no_repartition)
    t8_forest_set_partition(new_forest, set_from, set_for_coarsening)
    # t8_forest_set_ghost(new_forest, 1, T8_GHOST_FACES) # MPI support not available yet.
    t8_forest_commit(new_forest)
  end

  return new_forest
end

function trixi_t8_get_difference(old_levels, new_levels)

  old_nelems = length(old_levels)
  new_nelems = length(new_levels)

  changes = Vector{Int}(undef, old_nelems)

  # Local element indices.
  old_index = 1
  new_index = 1

  # TODO: Make general for 2D/3D and hybrid grids.
  T8_CHILDREN = 4

  while old_index <= old_nelems && new_index <= new_nelems

    if old_levels[old_index] < new_levels[new_index] 
      # Refined.
    
      changes[old_index] = 1

      old_index += 1
      new_index += T8_CHILDREN

    elseif old_levels[old_index] > new_levels[new_index] 
      # Coarsend.

      for child_index = old_index:old_index+T8_CHILDREN-1
        changes[child_index] = -1
      end

      old_index += T8_CHILDREN
      new_index += 1

    else
      # No changes.
      
      changes[old_index] = 0

      old_index += 1
      new_index += 1
    end
  end

  return changes
end

# Coarsen or refine marked cells and rebalance forest. Return a difference between
# old and new mesh.
function trixi_t8_adapt!(mesh, indicators)

  old_levels = trixi_t8_get_local_element_levels(mesh.forest)

  forest_cached = trixi_t8_adapt_new(mesh.forest, indicators)

  new_levels = trixi_t8_get_local_element_levels(forest_cached)

  differences = trixi_t8_get_difference(old_levels, new_levels)

  mesh.forest = forest_cached

  return differences
end<|MERGE_RESOLUTION|>--- conflicted
+++ resolved
@@ -228,7 +228,6 @@
 
           # Non-conforming interface.
           elseif level < neighbor_level 
-<<<<<<< HEAD
             local_num_mortars += 1
 
             faces = (dual_faces[1],iface)
@@ -269,49 +268,6 @@
               else # faces[side] == 3
                 # Index face in positive y-direction
                 mortars.node_indices[side, mortar_id] = (indexing, :end)
-=======
-              local_num_mortars += 1
-
-              faces = (dual_faces[1],iface)
-
-              mortar_id = local_num_mortars
-
-              # Last entry is the large element.
-              mortars.neighbor_ids[end, mortar_id] = current_index + 1
-
-              # First `1:end-1` entries are the smaller elements.
-              mortars.neighbor_ids[1:end-1, mortar_id] .= neighbor_ielements .+ 1
-
-              for side = 1:2
-                # Align mortar in positive coordinate direction of small side.
-                # For orientation == 1, the large side needs to be indexed backwards
-                # relative to the mortar.
-                if side == 1 || orientation == 0
-                  # Forward indexing for small side or orientation == 0.
-                  indexing = :i_forward
-                else
-                  # Backward indexing for large side with reversed orientation.
-                  indexing = :i_backward
-                  # TODO: Fully understand what is going on here. Generalize this for 3D.
-                  # Has something to do with Morton ordering.
-                  mortars.neighbor_ids[1, mortar_id] = neighbor_ielements[2] + 1
-                  mortars.neighbor_ids[2, mortar_id] = neighbor_ielements[1] + 1
-                end
-
-                if faces[side] == 0
-                  # Index face in negative x-direction
-                  mortars.node_indices[side, mortar_id] = (:begin, indexing)
-                elseif faces[side] == 1
-                  # Index face in positive x-direction
-                  mortars.node_indices[side, mortar_id] = (:end, indexing)
-                elseif faces[side] == 2
-                  # Index face in negative y-direction
-                  mortars.node_indices[side, mortar_id] = (indexing, :begin)
-                else # faces[side] == 3
-                  # Index face in positive y-direction
-                  mortars.node_indices[side, mortar_id] = (indexing, :end)
-                end
->>>>>>> 1eb3d4ca
               end
             end
             
