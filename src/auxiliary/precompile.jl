#=
The code contained in this file is inspired by an analysis performed
using SnoopCompile, although most of it is written manually.

This kind of analysis was performed using the following code.
```julia
using SnoopCompile
inf_timing = @snoopi tmin=0.01 begin
  # below is mostly a copy of `examples/2d/elixir_advection_amr.jl`
  using Trixi
  using OrdinaryDiffEq

  ###############################################################################
  # semidiscretization of the linear advection equation

  advection_velocity = (1.0, 1.0)
  equations = LinearScalarAdvectionEquation2D(advection_velocity)
  show(stdout, equations)
  show(stdout, MIME"text/plain"(), equations)

  initial_condition = initial_condition_gauss

  surface_flux = flux_lax_friedrichs
  basis = LobattoLegendreBasis(3)
  solver = DGSEM(basis, surface_flux)
  show(stdout, solver)
  show(stdout, MIME"text/plain"(), solver)

  coordinates_min = (-5, -5)
  coordinates_max = ( 5,  5)
  mesh = TreeMesh(coordinates_min, coordinates_max,
                  initial_refinement_level=4,
                  n_cells_max=30_000)
  show(stdout, mesh)
  show(stdout, MIME"text/plain"(), mesh)

  semi = SemidiscretizationHyperbolic(mesh, equations, initial_condition, solver)
  show(stdout, semi)
  show(stdout, MIME"text/plain"(), semi)

  ###############################################################################
  # ODE solvers, callbacks etc.

  tspan = (0.0, 10.0)
  ode = semidiscretize(semi, tspan)

  summary_callback = SummaryCallback()
  show(stdout, summary_callback)
  show(stdout, MIME"text/plain"(), summary_callback)

  amr_controller = ControllerThreeLevel(semi, IndicatorMax(semi, variable=first),
                                        base_level=4,
                                        med_level=5, med_threshold=0.1,
                                        max_level=6, max_threshold=0.6)
  amr_callback = AMRCallback(semi, amr_controller,
                            interval=5,
                            adapt_initial_condition=true,
                            adapt_initial_condition_only_refine=true)
  show(stdout, amr_callback)
  show(stdout, MIME"text/plain"(), amr_callback)

  stepsize_callback = StepsizeCallback(cfl=1.6)
  show(stdout, stepsize_callback)
  show(stdout, MIME"text/plain"(), stepsize_callback)

  save_solution = SaveSolutionCallback(interval=100,
                                      save_initial_solution=true,
                                      save_final_solution=true,
                                      solution_variables=cons2prim)
  show(stdout, save_solution)
  show(stdout, MIME"text/plain"(), save_solution)

  save_restart = SaveRestartCallback(interval=100,
                                    save_final_restart=true)
  show(stdout, save_restart)
  show(stdout, MIME"text/plain"(), save_restart)

  analysis_interval = 100
  alive_callback = AliveCallback(analysis_interval=analysis_interval)
  show(stdout, alive_callback)
  show(stdout, MIME"text/plain"(), alive_callback)
  analysis_callback = AnalysisCallback(equations, solver,
                                      interval=analysis_interval,
                                      extra_analysis_integrals=(entropy,))
  show(stdout, analysis_callback)
  show(stdout, MIME"text/plain"(), analysis_callback)

  callbacks = CallbackSet(summary_callback,
                          save_restart, save_solution,
                          analysis_callback, alive_callback,
                          amr_callback, stepsize_callback);

  ###############################################################################
  # run the simulation

  u_ode = copy(ode.u0)
  du_ode = similar(u_ode)
  Trixi.rhs!(du_ode, u_ode, semi, first(tspan))

  # You could also include a `solve` stage to generate possibly more precompile statements.
  # sol = Trixi.solve(ode, Trixi.SimpleAlgorithm2N45(),
  #                   dt=stepsize_callback(ode), # solve needs some value here but it will be overwritten by the stepsize_callback
  #                   save_everystep=false, callback=callbacks);
  summary_callback() # print the timer summary
end
pc = SnoopCompile.parcel(inf_timing)
SnoopCompile.write("dev/precompile", pc)

```
After running the code above, SnoopCompile has generated the file
`dev/precompile/precompile_Trixi.jl`, which contains precompile statements
in the function `_precompile_`.
More information on this process can be found in the docs of SnoopCompile,
in particular at https://timholy.github.io/SnoopCompile.jl/stable/snoopi/.

This kind of analysis helps finding type-unstable parts of the code, e.g.
`init_interfaces` etc. in https://github.com/trixi-framework/Trixi.jl/pull/307.
Moreover, it allows to generate precompile statements which reduce the latency
by caching type inference results.
The latency can be measured by running
```bash
julia --threads=1 -e '@time using Trixi; @time include(joinpath(examples_dir(), "2d", "elixir_advection_basic.jl"))'
```

We add `@assert` to the precompile statements below to make sure that we don't include
failing precompile statements, cf. https://timholy.github.io/SnoopCompile.jl/stable/snoopi/.
If any assertions below fail, it is generally safe to just disable the failing call
to precompile (or to not include precompile.jl at all).
To still get the same latency reductions, you should consider to adapt the failing precompile
statements in accordance with the changes in Trixi.jl's source code. Please, feel free to ping
the core developers of Trixi.jl to get help with that.
=#

import StaticArrays
import SciMLBase

# manually generated precompile statements
function _precompile_manual_()
<<<<<<< HEAD
  ccall(:jl_generating_output, Cint, ()) == 1 || return nothing

  function equations_types_1d(RealT)
    ( LinearScalarAdvectionEquation1D{RealT},
      HyperbolicDiffusionEquation1D{RealT},
      CompressibleEulerEquations1D{RealT},
      IdealGlmMhdEquations1D{RealT},
    )
  end
  function equations_types_2d(RealT)
    ( LinearScalarAdvectionEquation2D{RealT},
      HyperbolicDiffusionEquations2D{RealT},
      CompressibleEulerEquations2D{RealT},
      IdealGlmMhdEquations2D{RealT},
      LatticeBoltzmannEquations2D{RealT, typeof(Trixi.collision_bgk)},
    )
  end
  function equations_types_3d(RealT)
    ( LinearScalarAdvectionEquation3D{RealT},
      HyperbolicDiffusionEquations3D{RealT},
      CompressibleEulerEquations3D{RealT},
      IdealGlmMhdEquations3D{RealT},
      CompressibleMhdDiffusion3D{RealT},
      LatticeBoltzmannEquations3D{RealT, typeof(Trixi.collision_bgk)},
    )
  end
  function equations_types(RealT)
    ( LinearScalarAdvectionEquation1D{RealT},
      LinearScalarAdvectionEquation2D{RealT},
      LinearScalarAdvectionEquation3D{RealT},
      HyperbolicDiffusionEquations1D{RealT},
      HyperbolicDiffusionEquations2D{RealT},
      HyperbolicDiffusionEquations3D{RealT},
      CompressibleEulerEquations1D{RealT},
      CompressibleEulerEquations2D{RealT},
      CompressibleEulerEquations3D{RealT},
      IdealGlmMhdEquations1D{RealT},
      IdealGlmMhdEquations2D{RealT},
      IdealGlmMhdEquations3D{RealT},
      CompressibleMhdDiffusion3D{RealT},
      LatticeBoltzmannEquations2D{RealT, typeof(Trixi.collision_bgk)},
      LatticeBoltzmannEquations3D{RealT, typeof(Trixi.collision_bgk)},
    )
  end

  function basis_type_dgsem(RealT, nnodes_)
    LobattoLegendreBasis{RealT,nnodes_,
                         # VectorT
                         StaticArrays.SVector{nnodes_,RealT},
                         # InverseVandermondeLegendre
                         Matrix{RealT},
                         # BoundaryMatrix
                         #StaticArrays.SArray{Tuple{nnodes_,2},RealT,2,2*nnodes_},
                         Matrix{RealT},
                         # DerivativeMatrix
                         #StaticArrays.SArray{Tuple{nnodes_,nnodes_},RealT,2,nnodes_^2},
                         Matrix{RealT},
    }
  end

  function mortar_type_dgsem(RealT, nnodes_)
    LobattoLegendreMortarL2{RealT,nnodes_,
                            # ForwardMatrix
                            #StaticArrays.SArray{Tuple{nnodes_,nnodes_},RealT,2,nnodes_^2},
                            Matrix{RealT},
                            # ReverseMatrix
                            # StaticArrays.SArray{Tuple{nnodes_,nnodes_},RealT,2,nnodes_^2},
                            Matrix{RealT},
    }
  end

  function analyzer_type_dgsem(RealT, nnodes_)
    polydeg = nnodes_ - 1
    nnodes_analysis = 2 * polydeg + 1
    LobattoLegendreAnalyzer{RealT,nnodes_analysis,
                            # VectorT
                            StaticArrays.SVector{nnodes_analysis,RealT},
                            # Vandermonde
                            Array{RealT,2}
    }
  end

  function adaptor_type_dgsem(RealT, nnodes_)
    LobattoLegendreAdaptorL2{RealT,nnodes_,
                            # ForwardMatrix
                            StaticArrays.SArray{Tuple{nnodes_,nnodes_},RealT,2,nnodes_^2},
                            # Matrix{RealT},
                            # ReverseMatrix
                            StaticArrays.SArray{Tuple{nnodes_,nnodes_},RealT,2,nnodes_^2},
                            # Matrix{RealT},
    }
  end

  # Constructors: mesh
  for RealT in (Int, Float64,)
    @assert Base.precompile(Tuple{Core.kwftype(typeof(Trixi.Type)),NamedTuple{(:initial_refinement_level, :n_cells_max),Tuple{Int,Int}},Type{TreeMesh},RealT,RealT})
    @assert Base.precompile(Tuple{Core.kwftype(typeof(Trixi.Type)),NamedTuple{(:initial_refinement_level, :n_cells_max),Tuple{Int,Int}},Type{TreeMesh},Tuple{RealT},Tuple{RealT}})
    @assert Base.precompile(Tuple{Core.kwftype(typeof(Trixi.Type)),NamedTuple{(:initial_refinement_level, :n_cells_max),Tuple{Int,Int}},Type{TreeMesh},Tuple{RealT,RealT},Tuple{RealT,RealT}})
    @assert Base.precompile(Tuple{Core.kwftype(typeof(Trixi.Type)),NamedTuple{(:initial_refinement_level, :n_cells_max),Tuple{Int,Int}},Type{TreeMesh},Tuple{RealT,RealT,RealT},Tuple{RealT,RealT,RealT}})
  end
  for TreeType in (SerialTree, ParallelTree), NDIMS in 1:3
    @assert Base.precompile(Tuple{typeof(Trixi.initialize!),TreeMesh{NDIMS,TreeType{NDIMS}},Int,Tuple{},Tuple{}})
    @assert Base.precompile(Tuple{typeof(Trixi.save_mesh_file),TreeMesh{NDIMS,TreeType{NDIMS}},String,Int})
  end

  # Constructors: linear advection
  for RealT in (Float64,)
    @assert Base.precompile(Tuple{Type{LinearScalarAdvectionEquation1D},RealT})
    @assert Base.precompile(Tuple{Type{LinearScalarAdvectionEquation2D},RealT,RealT})
    @assert Base.precompile(Tuple{Type{LinearScalarAdvectionEquation2D},Tuple{RealT,RealT}})
    @assert Base.precompile(Tuple{Type{LinearScalarAdvectionEquation3D},RealT,RealT,RealT})
    @assert Base.precompile(Tuple{Type{LinearScalarAdvectionEquation3D},Tuple{RealT,RealT,RealT}})
  end

  # Constructors: hyperbolic diffusion
  for RealT in (Float64,)
    @assert Base.precompile(Tuple{Type{HyperbolicDiffusionEquations1D},})
    @assert Base.precompile(Tuple{Type{HyperbolicDiffusionEquations2D},})
    @assert Base.precompile(Tuple{Type{HyperbolicDiffusionEquations3D},})
  end

  # Constructors: Euler
  for RealT in (Float64,)
    @assert Base.precompile(Tuple{Type{CompressibleEulerEquations1D},RealT})
    @assert Base.precompile(Tuple{Type{CompressibleEulerEquations2D},RealT})
    @assert Base.precompile(Tuple{Type{CompressibleEulerEquations3D},RealT})
  end

  # Constructors: MHD
  for RealT in (Float64,)
    @assert Base.precompile(Tuple{Type{IdealGlmMhdEquations1D},RealT})
    @assert Base.precompile(Tuple{Type{IdealGlmMhdEquations2D},RealT})
    @assert Base.precompile(Tuple{Type{IdealGlmMhdEquations3D},RealT})
#=     @assert Base.precompile(Tuple{Type{CompressibleMhdDiffusion3D},RealT}) =#
  end

  # Constructors: LBM
  for RealT in (Float64,)
    @assert Base.precompile(Tuple{Core.kwftype(typeof(Trixi.Type)),NamedTuple{(:Ma, :Re), Tuple{RealT, RealT}},Type{LatticeBoltzmannEquations2D}})
    @assert Base.precompile(Tuple{Core.kwftype(typeof(Trixi.Type)),NamedTuple{(:Ma, :Re), Tuple{RealT, Int}},Type{LatticeBoltzmannEquations2D}})
    @assert Base.precompile(Tuple{Core.kwftype(typeof(Trixi.Type)),NamedTuple{(:Ma, :Re), Tuple{RealT, RealT}},Type{LatticeBoltzmannEquations3D}})
    @assert Base.precompile(Tuple{Core.kwftype(typeof(Trixi.Type)),NamedTuple{(:Ma, :Re), Tuple{RealT, Int}},Type{LatticeBoltzmannEquations3D}})
  end

  # Constructors of the basis are inherently type-unstable since we pass integers
  # and use their values as parameters of static arrays.
  # Nevertheless, we can still precompile methods used to construct the bases.
  Base.precompile(Tuple{Type{LobattoLegendreBasis},Int})
  for RealT in (Float64,)
    Base.precompile(Tuple{Type{LobattoLegendreBasis},RealT,Int})
    @assert Base.precompile(Tuple{typeof(Trixi.calc_dhat),Vector{RealT},Vector{RealT}})
    @assert Base.precompile(Tuple{typeof(Trixi.calc_dsplit),Vector{RealT},Vector{RealT}})
    @assert Base.precompile(Tuple{typeof(Trixi.polynomial_derivative_matrix),Vector{RealT}})
    @assert Base.precompile(Tuple{typeof(Trixi.polynomial_interpolation_matrix),Vector{RealT},Vector{RealT}})
    @assert Base.precompile(Tuple{typeof(Trixi.barycentric_weights),Vector{RealT}})
    @assert Base.precompile(Tuple{typeof(Trixi.calc_lhat),RealT,Vector{RealT},Vector{RealT}})
    @assert Base.precompile(Tuple{typeof(Trixi.lagrange_interpolating_polynomials),RealT,Vector{RealT},Vector{RealT}})
    @assert Base.precompile(Tuple{typeof(Trixi.calc_q_and_l),Int,RealT})
    @assert Base.precompile(Tuple{typeof(Trixi.legendre_polynomial_and_derivative),Int,RealT})
    @assert Base.precompile(Tuple{typeof(Trixi.vandermonde_legendre),Vector{RealT}})
  end
  @assert Base.precompile(Tuple{typeof(Trixi.gauss_lobatto_nodes_weights),Int})
  @assert Base.precompile(Tuple{typeof(Trixi.gauss_nodes_weights),Int})
  @assert Base.precompile(Tuple{typeof(Trixi.calc_forward_upper),Int})
  @assert Base.precompile(Tuple{typeof(Trixi.calc_forward_lower),Int})
  @assert Base.precompile(Tuple{typeof(Trixi.calc_reverse_upper),Int,Val{:gauss}})
  @assert Base.precompile(Tuple{typeof(Trixi.calc_reverse_lower),Int,Val{:gauss}})
  @assert Base.precompile(Tuple{typeof(Trixi.calc_reverse_upper),Int,Val{:gauss_lobatto}})
  @assert Base.precompile(Tuple{typeof(Trixi.calc_reverse_lower),Int,Val{:gauss_lobatto}})

  # Constructors: mortars, analyzers, adaptors
  for RealT in (Float64,), polydeg in 1:7
    nnodes_ = polydeg + 1
    basis_type = basis_type_dgsem(RealT, nnodes_)
    @assert Base.precompile(Tuple{typeof(Trixi.MortarL2),basis_type})
    @assert Base.precompile(Tuple{Type{Trixi.SolutionAnalyzer},basis_type})
    @assert Base.precompile(Tuple{Type{Trixi.AdaptorL2},basis_type})
  end

  # Constructors: callbacks
  @assert Base.precompile(Tuple{Core.kwftype(typeof(Trixi.Type)),NamedTuple{(:analysis_interval,),Tuple{Int}},Type{AliveCallback}})
  for RealT in (Float64,)
    @assert Base.precompile(Tuple{Core.kwftype(typeof(Trixi.Type)),NamedTuple{(:cfl,),Tuple{RealT}},Type{StepsizeCallback}})
    @assert Base.precompile(Tuple{Core.kwftype(typeof(Trixi.Type)),NamedTuple{(:glm_scale, :cfl),Tuple{RealT,RealT}},Type{GlmSpeedCallback}})
  end
  @assert Base.precompile(Tuple{Core.kwftype(typeof(Trixi.Type)),NamedTuple{(:interval, :save_final_restart),Tuple{Int,Bool}},Type{SaveRestartCallback}})
  @assert Base.precompile(Tuple{Core.kwftype(typeof(Trixi.Type)),NamedTuple{(:interval, :save_initial_solution, :save_final_solution, :solution_variables),Tuple{Int,Bool,Bool,typeof(cons2cons)}},Type{SaveSolutionCallback}})
  @assert Base.precompile(Tuple{Core.kwftype(typeof(Trixi.Type)),NamedTuple{(:interval, :save_initial_solution, :save_final_solution, :solution_variables),Tuple{Int,Bool,Bool,typeof(cons2prim)}},Type{SaveSolutionCallback}})
  # TODO: AnalysisCallback?
  # for RealT in (Float64,), polydeg in 1:7
  #   nnodes_ = polydeg + 1
  #   nnodes_analysis = 2*polydeg + 1
    # @assert Base.precompile(Tuple{Type{AnalysisCallback},RealT,Int,Bool,String,String,Trixi.LobattoLegendreAnalyzer{RealT,nnodes_analysis,Array{RealT,2}},Array{Symbol,1},Tuple{typeof(Trixi.entropy_timederivative),typeof(entropy)},StaticArrays.SArray{Tuple{1},RealT,1,1}})
    # We would need to use all special cases instead of
    # Function,Trixi.AbstractVolumeIntegral
    # for equations_type in equations_types(RealT)
    #   @assert Base.precompile(Tuple{Core.kwftype(typeof(Trixi.Type)),NamedTuple{(:interval, :extra_analysis_integrals),Tuple{Int,Tuple{typeof(entropy)}}},Type{AnalysisCallback},equations_type,DG{RealT,LobattoLegendreBasis{RealT,nnodes_,StaticArrays.SVector{nnodes_,RealT},Array{RealT,2},StaticArrays.SArray{Tuple{4,2},RealT,2,2*nnodes_},StaticArrays.SArray{Tuple{nnodes_,nnodes_},RealT,2,nnodes_^2}},Trixi.LobattoLegendreMortarL2{RealT,nnodes_,StaticArrays.SArray{Tuple{nnodes_,nnodes_},RealT,2,nnodes_^2}},Function,Trixi.AbstractVolumeIntegral}})
    # end
  # end
  @assert Base.precompile(Tuple{typeof(SummaryCallback)})
  @assert Base.precompile(Tuple{DiscreteCallback{typeof(Trixi.summary_callback), typeof(Trixi.summary_callback), typeof(Trixi.initialize_summary_callback), typeof(SciMLBase.FINALIZE_DEFAULT)}})
  @assert Base.precompile(Tuple{typeof(summary_box),Base.TTY,String,Vector{Pair{String, Any}}})
  # TODO: AMRCallback, ControllerThreeLevel, indicators

  # init_elements, interfaces, etc.
  for RealT in (Float64,), polydeg in 1:7
    uEltype = RealT
    nnodes_ = polydeg + 1
    mortar_type = mortar_type_dgsem(RealT, nnodes_)

    # 1D, serial
    @assert Base.precompile(Tuple{typeof(Trixi.init_boundaries),Array{Int,1},TreeMesh{1,Trixi.SerialTree{1}},Trixi.ElementContainer1D{RealT,uEltype}})
    @assert Base.precompile(Tuple{typeof(Trixi.init_interfaces),Array{Int,1},TreeMesh{1,Trixi.SerialTree{1}},Trixi.ElementContainer1D{RealT,uEltype}})
    @assert Base.precompile(Tuple{typeof(Trixi.save_mesh_file),TreeMesh{1,Trixi.SerialTree{1}},String})

    # 2D, serial
    @assert Base.precompile(Tuple{typeof(Trixi.init_boundaries),Array{Int,1},TreeMesh{2,Trixi.SerialTree{2}},Trixi.ElementContainer2D{RealT,uEltype}})
    @assert Base.precompile(Tuple{typeof(Trixi.init_interfaces),Array{Int,1},TreeMesh{2,Trixi.SerialTree{2}},Trixi.ElementContainer2D{RealT,uEltype}})
    @assert Base.precompile(Tuple{typeof(Trixi.init_mortars),Array{Int,1},TreeMesh{2,Trixi.SerialTree{2}},Trixi.ElementContainer2D{RealT,uEltype},mortar_type})
    @assert Base.precompile(Tuple{typeof(Trixi.save_mesh_file),TreeMesh{2,Trixi.SerialTree{2}},String})

    # 2D, parallel
    @assert Base.precompile(Tuple{typeof(Trixi.init_boundaries),Array{Int,1},TreeMesh{2,Trixi.ParallelTree{2}},Trixi.ElementContainer2D{RealT,uEltype}})
    @assert Base.precompile(Tuple{typeof(Trixi.init_interfaces),Array{Int,1},TreeMesh{2,Trixi.ParallelTree{2}},Trixi.ElementContainer2D{RealT,uEltype}})
    @assert Base.precompile(Tuple{typeof(Trixi.init_mortars),Array{Int,1},TreeMesh{2,Trixi.ParallelTree{2}},Trixi.ElementContainer2D{RealT,uEltype},mortar_type})
    @assert Base.precompile(Tuple{typeof(Trixi.init_mpi_interfaces),Array{Int,1},TreeMesh{2,Trixi.ParallelTree{2}},Trixi.ElementContainer2D{RealT,uEltype}})
    @assert Base.precompile(Tuple{typeof(Trixi.save_mesh_file),TreeMesh{2,Trixi.ParallelTree{2}},String})

    # 3D, serial
    @assert Base.precompile(Tuple{typeof(Trixi.init_boundaries),Array{Int,1},TreeMesh{3,Trixi.SerialTree{3}},Trixi.ElementContainer3D{RealT,uEltype}})
    @assert Base.precompile(Tuple{typeof(Trixi.init_interfaces),Array{Int,1},TreeMesh{3,Trixi.SerialTree{3}},Trixi.ElementContainer3D{RealT,uEltype}})
    @assert Base.precompile(Tuple{typeof(Trixi.init_mortars),Array{Int,1},TreeMesh{3,Trixi.SerialTree{3}},Trixi.ElementContainer3D{RealT,uEltype},mortar_type})
    @assert Base.precompile(Tuple{typeof(Trixi.save_mesh_file),TreeMesh{3,Trixi.SerialTree{3}},String})
  end

  # various `show` methods
  for RealT in (Float64,)
    # meshes
    for NDIMS in 1:3
      # serial
      @assert Base.precompile(Tuple{typeof(show),Base.TTY,TreeMesh{NDIMS,Trixi.SerialTree{NDIMS}}})
      @assert Base.precompile(Tuple{typeof(show),IOContext{Base.TTY},MIME"text/plain",TreeMesh{NDIMS,Trixi.SerialTree{NDIMS}}})
      # parallel
      @assert Base.precompile(Tuple{typeof(show),Base.TTY,TreeMesh{NDIMS,Trixi.ParallelTree{NDIMS}}})
      @assert Base.precompile(Tuple{typeof(show),IOContext{Base.TTY},MIME"text/plain",TreeMesh{NDIMS,Trixi.ParallelTree{NDIMS}}})
    end
=======
    ccall(:jl_generating_output, Cint, ()) == 1 || return nothing
>>>>>>> 414dafa3

    function equations_types_1d(RealT)
        (LinearScalarAdvectionEquation1D{RealT},
         HyperbolicDiffusionEquations1D{RealT},
         CompressibleEulerEquations1D{RealT},
         IdealGlmMhdEquations1D{RealT})
    end
    function equations_types_2d(RealT)
        (LinearScalarAdvectionEquation2D{RealT},
         HyperbolicDiffusionEquations2D{RealT},
         CompressibleEulerEquations2D{RealT},
         IdealGlmMhdEquations2D{RealT},
         LatticeBoltzmannEquations2D{RealT, typeof(Trixi.collision_bgk)})
    end
    function equations_types_3d(RealT)
        (LinearScalarAdvectionEquation3D{RealT},
         HyperbolicDiffusionEquations3D{RealT},
         CompressibleEulerEquations3D{RealT},
         IdealGlmMhdEquations3D{RealT},
         LatticeBoltzmannEquations3D{RealT, typeof(Trixi.collision_bgk)})
    end
    function equations_types(RealT)
        (LinearScalarAdvectionEquation1D{RealT},
         LinearScalarAdvectionEquation2D{RealT},
         LinearScalarAdvectionEquation3D{RealT},
         HyperbolicDiffusionEquations1D{RealT},
         HyperbolicDiffusionEquations2D{RealT},
         HyperbolicDiffusionEquations3D{RealT},
         CompressibleEulerEquations1D{RealT},
         CompressibleEulerEquations2D{RealT},
         CompressibleEulerEquations3D{RealT},
         IdealGlmMhdEquations1D{RealT},
         IdealGlmMhdEquations2D{RealT},
         IdealGlmMhdEquations3D{RealT},
         LatticeBoltzmannEquations2D{RealT, typeof(Trixi.collision_bgk)},
         LatticeBoltzmannEquations3D{RealT, typeof(Trixi.collision_bgk)})
    end

    function basis_type_dgsem(RealT, nnodes_)
        LobattoLegendreBasis{RealT, nnodes_,
                             # VectorT
                             StaticArrays.SVector{nnodes_, RealT},
                             # InverseVandermondeLegendre
                             Matrix{RealT},
                             # BoundaryMatrix
                             #StaticArrays.SArray{Tuple{nnodes_,2},RealT,2,2*nnodes_},
                             Matrix{RealT},
                             # DerivativeMatrix
                             #StaticArrays.SArray{Tuple{nnodes_,nnodes_},RealT,2,nnodes_^2},
                             Matrix{RealT}
                             }
    end

    function mortar_type_dgsem(RealT, nnodes_)
        LobattoLegendreMortarL2{RealT, nnodes_,
                                # ForwardMatrix
                                #StaticArrays.SArray{Tuple{nnodes_,nnodes_},RealT,2,nnodes_^2},
                                Matrix{RealT},
                                # ReverseMatrix
                                # StaticArrays.SArray{Tuple{nnodes_,nnodes_},RealT,2,nnodes_^2},
                                Matrix{RealT}
                                }
    end

    function analyzer_type_dgsem(RealT, nnodes_)
        polydeg = nnodes_ - 1
        nnodes_analysis = 2 * polydeg + 1
        LobattoLegendreAnalyzer{RealT, nnodes_analysis,
                                # VectorT
                                StaticArrays.SVector{nnodes_analysis, RealT},
                                # Vandermonde
                                Array{RealT, 2}
                                }
    end

    function adaptor_type_dgsem(RealT, nnodes_)
        LobattoLegendreAdaptorL2{RealT, nnodes_,
                                 # ForwardMatrix
                                 StaticArrays.SArray{Tuple{nnodes_, nnodes_}, RealT, 2,
                                                     nnodes_^2},
                                 # Matrix{RealT},
                                 # ReverseMatrix
                                 StaticArrays.SArray{Tuple{nnodes_, nnodes_}, RealT, 2,
                                                     nnodes_^2}
                                 # Matrix{RealT},
                                 }
    end

    # Constructors: mesh
    for RealT in (Int, Float64)
        @assert Base.precompile(Tuple{Core.kwftype(typeof(Trixi.Type)),
                                      NamedTuple{(:initial_refinement_level, :n_cells_max),
                                                 Tuple{Int, Int}}, Type{TreeMesh}, RealT,
                                      RealT})
        @assert Base.precompile(Tuple{Core.kwftype(typeof(Trixi.Type)),
                                      NamedTuple{(:initial_refinement_level, :n_cells_max),
                                                 Tuple{Int, Int}}, Type{TreeMesh},
                                      Tuple{RealT}, Tuple{RealT}})
        @assert Base.precompile(Tuple{Core.kwftype(typeof(Trixi.Type)),
                                      NamedTuple{(:initial_refinement_level, :n_cells_max),
                                                 Tuple{Int, Int}}, Type{TreeMesh},
                                      Tuple{RealT, RealT}, Tuple{RealT, RealT}})
        @assert Base.precompile(Tuple{Core.kwftype(typeof(Trixi.Type)),
                                      NamedTuple{(:initial_refinement_level, :n_cells_max),
                                                 Tuple{Int, Int}}, Type{TreeMesh},
                                      Tuple{RealT, RealT, RealT}, Tuple{RealT, RealT, RealT
                                                                        }})
    end
    for TreeType in (SerialTree, ParallelTree), NDIMS in 1:3
        @assert Base.precompile(Tuple{typeof(Trixi.initialize!),
                                      TreeMesh{NDIMS, TreeType{NDIMS}}, Int, Tuple{},
                                      Tuple{}})
        @assert Base.precompile(Tuple{typeof(Trixi.save_mesh_file),
                                      TreeMesh{NDIMS, TreeType{NDIMS}}, String, Int})
    end

    # Constructors: linear advection
    for RealT in (Float64,)
        @assert Base.precompile(Tuple{Type{LinearScalarAdvectionEquation1D}, RealT})
        @assert Base.precompile(Tuple{Type{LinearScalarAdvectionEquation2D}, RealT, RealT})
        @assert Base.precompile(Tuple{Type{LinearScalarAdvectionEquation2D},
                                      Tuple{RealT, RealT}})
        @assert Base.precompile(Tuple{Type{LinearScalarAdvectionEquation3D}, RealT, RealT,
                                      RealT})
        @assert Base.precompile(Tuple{Type{LinearScalarAdvectionEquation3D},
                                      Tuple{RealT, RealT, RealT}})
    end

    # Constructors: hyperbolic diffusion
    for RealT in (Float64,)
        @assert Base.precompile(Tuple{Type{HyperbolicDiffusionEquations1D}})
        @assert Base.precompile(Tuple{Type{HyperbolicDiffusionEquations2D}})
        @assert Base.precompile(Tuple{Type{HyperbolicDiffusionEquations3D}})
    end

    # Constructors: Euler
    for RealT in (Float64,)
        @assert Base.precompile(Tuple{Type{CompressibleEulerEquations1D}, RealT})
        @assert Base.precompile(Tuple{Type{CompressibleEulerEquations2D}, RealT})
        @assert Base.precompile(Tuple{Type{CompressibleEulerEquations3D}, RealT})
    end

    # Constructors: MHD
    for RealT in (Float64,)
        @assert Base.precompile(Tuple{Type{IdealGlmMhdEquations1D}, RealT})
        @assert Base.precompile(Tuple{Type{IdealGlmMhdEquations2D}, RealT})
        @assert Base.precompile(Tuple{Type{IdealGlmMhdEquations3D}, RealT})
    end

    # Constructors: LBM
    for RealT in (Float64,)
        @assert Base.precompile(Tuple{Core.kwftype(typeof(Trixi.Type)),
                                      NamedTuple{(:Ma, :Re), Tuple{RealT, RealT}},
                                      Type{LatticeBoltzmannEquations2D}})
        @assert Base.precompile(Tuple{Core.kwftype(typeof(Trixi.Type)),
                                      NamedTuple{(:Ma, :Re), Tuple{RealT, Int}},
                                      Type{LatticeBoltzmannEquations2D}})
        @assert Base.precompile(Tuple{Core.kwftype(typeof(Trixi.Type)),
                                      NamedTuple{(:Ma, :Re), Tuple{RealT, RealT}},
                                      Type{LatticeBoltzmannEquations3D}})
        @assert Base.precompile(Tuple{Core.kwftype(typeof(Trixi.Type)),
                                      NamedTuple{(:Ma, :Re), Tuple{RealT, Int}},
                                      Type{LatticeBoltzmannEquations3D}})
    end

    # Constructors of the basis are inherently type-unstable since we pass integers
    # and use their values as parameters of static arrays.
    # Nevertheless, we can still precompile methods used to construct the bases.
    Base.precompile(Tuple{Type{LobattoLegendreBasis}, Int})
    for RealT in (Float64,)
        Base.precompile(Tuple{Type{LobattoLegendreBasis}, RealT, Int})
        @assert Base.precompile(Tuple{typeof(Trixi.calc_dhat), Vector{RealT}, Vector{RealT}
                                      })
        @assert Base.precompile(Tuple{typeof(Trixi.calc_dsplit), Vector{RealT},
                                      Vector{RealT}})
        @assert Base.precompile(Tuple{typeof(Trixi.polynomial_derivative_matrix),
                                      Vector{RealT}})
        @assert Base.precompile(Tuple{typeof(Trixi.polynomial_interpolation_matrix),
                                      Vector{RealT}, Vector{RealT}})
        @assert Base.precompile(Tuple{typeof(Trixi.barycentric_weights), Vector{RealT}})
        @assert Base.precompile(Tuple{typeof(Trixi.calc_lhat), RealT, Vector{RealT},
                                      Vector{RealT}})
        @assert Base.precompile(Tuple{typeof(Trixi.lagrange_interpolating_polynomials),
                                      RealT, Vector{RealT}, Vector{RealT}})
        @assert Base.precompile(Tuple{typeof(Trixi.calc_q_and_l), Int, RealT})
        @assert Base.precompile(Tuple{typeof(Trixi.legendre_polynomial_and_derivative), Int,
                                      RealT})
        @assert Base.precompile(Tuple{typeof(Trixi.vandermonde_legendre), Vector{RealT}})
    end
    @assert Base.precompile(Tuple{typeof(Trixi.gauss_lobatto_nodes_weights), Int})
    @assert Base.precompile(Tuple{typeof(Trixi.gauss_nodes_weights), Int})
    @assert Base.precompile(Tuple{typeof(Trixi.calc_forward_upper), Int})
    @assert Base.precompile(Tuple{typeof(Trixi.calc_forward_lower), Int})
    @assert Base.precompile(Tuple{typeof(Trixi.calc_reverse_upper), Int, Val{:gauss}})
    @assert Base.precompile(Tuple{typeof(Trixi.calc_reverse_lower), Int, Val{:gauss}})
    @assert Base.precompile(Tuple{typeof(Trixi.calc_reverse_upper), Int, Val{:gauss_lobatto
                                                                             }})
    @assert Base.precompile(Tuple{typeof(Trixi.calc_reverse_lower), Int, Val{:gauss_lobatto
                                                                             }})

    # Constructors: mortars, analyzers, adaptors
    for RealT in (Float64,), polydeg in 1:7
        nnodes_ = polydeg + 1
        basis_type = basis_type_dgsem(RealT, nnodes_)
        @assert Base.precompile(Tuple{typeof(Trixi.MortarL2), basis_type})
        @assert Base.precompile(Tuple{Type{Trixi.SolutionAnalyzer}, basis_type})
        @assert Base.precompile(Tuple{Type{Trixi.AdaptorL2}, basis_type})
    end

    # Constructors: callbacks
    @assert Base.precompile(Tuple{Core.kwftype(typeof(Trixi.Type)),
                                  NamedTuple{(:analysis_interval,), Tuple{Int}},
                                  Type{AliveCallback}})
    for RealT in (Float64,)
        @assert Base.precompile(Tuple{Core.kwftype(typeof(Trixi.Type)),
                                      NamedTuple{(:cfl,), Tuple{RealT}},
                                      Type{StepsizeCallback}})
        @assert Base.precompile(Tuple{Core.kwftype(typeof(Trixi.Type)),
                                      NamedTuple{(:glm_scale, :cfl), Tuple{RealT, RealT}},
                                      Type{GlmSpeedCallback}})
    end
    @assert Base.precompile(Tuple{Core.kwftype(typeof(Trixi.Type)),
                                  NamedTuple{(:interval, :save_final_restart),
                                             Tuple{Int, Bool}}, Type{SaveRestartCallback}})
    @assert Base.precompile(Tuple{Core.kwftype(typeof(Trixi.Type)),
                                  NamedTuple{
                                             (:interval, :save_initial_solution,
                                              :save_final_solution, :solution_variables),
                                             Tuple{Int, Bool, Bool, typeof(cons2cons)}},
                                  Type{SaveSolutionCallback}})
    @assert Base.precompile(Tuple{Core.kwftype(typeof(Trixi.Type)),
                                  NamedTuple{
                                             (:interval, :save_initial_solution,
                                              :save_final_solution, :solution_variables),
                                             Tuple{Int, Bool, Bool, typeof(cons2prim)}},
                                  Type{SaveSolutionCallback}})
    # TODO: AnalysisCallback?
    # for RealT in (Float64,), polydeg in 1:7
    #   nnodes_ = polydeg + 1
    #   nnodes_analysis = 2*polydeg + 1
    # @assert Base.precompile(Tuple{Type{AnalysisCallback},RealT,Int,Bool,String,String,Trixi.LobattoLegendreAnalyzer{RealT,nnodes_analysis,Array{RealT,2}},Array{Symbol,1},Tuple{typeof(Trixi.entropy_timederivative),typeof(entropy)},StaticArrays.SArray{Tuple{1},RealT,1,1}})
    # We would need to use all special cases instead of
    # Function,Trixi.AbstractVolumeIntegral
    # for equations_type in equations_types(RealT)
    #   @assert Base.precompile(Tuple{Core.kwftype(typeof(Trixi.Type)),NamedTuple{(:interval, :extra_analysis_integrals),Tuple{Int,Tuple{typeof(entropy)}}},Type{AnalysisCallback},equations_type,DG{RealT,LobattoLegendreBasis{RealT,nnodes_,StaticArrays.SVector{nnodes_,RealT},Array{RealT,2},StaticArrays.SArray{Tuple{4,2},RealT,2,2*nnodes_},StaticArrays.SArray{Tuple{nnodes_,nnodes_},RealT,2,nnodes_^2}},Trixi.LobattoLegendreMortarL2{RealT,nnodes_,StaticArrays.SArray{Tuple{nnodes_,nnodes_},RealT,2,nnodes_^2}},Function,Trixi.AbstractVolumeIntegral}})
    # end
    # end
    @assert Base.precompile(Tuple{typeof(SummaryCallback)})
    @assert Base.precompile(Tuple{
                                  DiscreteCallback{typeof(Trixi.summary_callback),
                                                   typeof(Trixi.summary_callback),
                                                   typeof(Trixi.initialize_summary_callback),
                                                   typeof(SciMLBase.FINALIZE_DEFAULT)}})
    @assert Base.precompile(Tuple{typeof(summary_box), Base.TTY, String,
                                  Vector{Pair{String, Any}}})
    # TODO: AMRCallback, ControllerThreeLevel, indicators

    # init_elements, interfaces, etc.
    for RealT in (Float64,), polydeg in 1:7
        uEltype = RealT
        nnodes_ = polydeg + 1
        mortar_type = mortar_type_dgsem(RealT, nnodes_)

        # 1D, serial
        @assert Base.precompile(Tuple{typeof(Trixi.init_boundaries), Array{Int, 1},
                                      TreeMesh{1, Trixi.SerialTree{1}},
                                      Trixi.ElementContainer1D{RealT, uEltype}})
        @assert Base.precompile(Tuple{typeof(Trixi.init_interfaces), Array{Int, 1},
                                      TreeMesh{1, Trixi.SerialTree{1}},
                                      Trixi.ElementContainer1D{RealT, uEltype}})
        @assert Base.precompile(Tuple{typeof(Trixi.save_mesh_file),
                                      TreeMesh{1, Trixi.SerialTree{1}}, String})

        # 2D, serial
        @assert Base.precompile(Tuple{typeof(Trixi.init_boundaries), Array{Int, 1},
                                      TreeMesh{2, Trixi.SerialTree{2}},
                                      Trixi.ElementContainer2D{RealT, uEltype}})
        @assert Base.precompile(Tuple{typeof(Trixi.init_interfaces), Array{Int, 1},
                                      TreeMesh{2, Trixi.SerialTree{2}},
                                      Trixi.ElementContainer2D{RealT, uEltype}})
        @assert Base.precompile(Tuple{typeof(Trixi.init_mortars), Array{Int, 1},
                                      TreeMesh{2, Trixi.SerialTree{2}},
                                      Trixi.ElementContainer2D{RealT, uEltype}, mortar_type
                                      })
        @assert Base.precompile(Tuple{typeof(Trixi.save_mesh_file),
                                      TreeMesh{2, Trixi.SerialTree{2}}, String})

        # 2D, parallel
        @assert Base.precompile(Tuple{typeof(Trixi.init_boundaries), Array{Int, 1},
                                      TreeMesh{2, Trixi.ParallelTree{2}},
                                      Trixi.ElementContainer2D{RealT, uEltype}})
        @assert Base.precompile(Tuple{typeof(Trixi.init_interfaces), Array{Int, 1},
                                      TreeMesh{2, Trixi.ParallelTree{2}},
                                      Trixi.ElementContainer2D{RealT, uEltype}})
        @assert Base.precompile(Tuple{typeof(Trixi.init_mortars), Array{Int, 1},
                                      TreeMesh{2, Trixi.ParallelTree{2}},
                                      Trixi.ElementContainer2D{RealT, uEltype}, mortar_type
                                      })
        @assert Base.precompile(Tuple{typeof(Trixi.init_mpi_interfaces), Array{Int, 1},
                                      TreeMesh{2, Trixi.ParallelTree{2}},
                                      Trixi.ElementContainer2D{RealT, uEltype}})
        @assert Base.precompile(Tuple{typeof(Trixi.save_mesh_file),
                                      TreeMesh{2, Trixi.ParallelTree{2}}, String})

        # 3D, serial
        @assert Base.precompile(Tuple{typeof(Trixi.init_boundaries), Array{Int, 1},
                                      TreeMesh{3, Trixi.SerialTree{3}},
                                      Trixi.ElementContainer3D{RealT, uEltype}})
        @assert Base.precompile(Tuple{typeof(Trixi.init_interfaces), Array{Int, 1},
                                      TreeMesh{3, Trixi.SerialTree{3}},
                                      Trixi.ElementContainer3D{RealT, uEltype}})
        @assert Base.precompile(Tuple{typeof(Trixi.init_mortars), Array{Int, 1},
                                      TreeMesh{3, Trixi.SerialTree{3}},
                                      Trixi.ElementContainer3D{RealT, uEltype}, mortar_type
                                      })
        @assert Base.precompile(Tuple{typeof(Trixi.save_mesh_file),
                                      TreeMesh{3, Trixi.SerialTree{3}}, String})
    end

    # various `show` methods
    for RealT in (Float64,)
        # meshes
        for NDIMS in 1:3
            # serial
            @assert Base.precompile(Tuple{typeof(show), Base.TTY,
                                          TreeMesh{NDIMS, Trixi.SerialTree{NDIMS}}})
            @assert Base.precompile(Tuple{typeof(show), IOContext{Base.TTY},
                                          MIME"text/plain",
                                          TreeMesh{NDIMS, Trixi.SerialTree{NDIMS}}})
            # parallel
            @assert Base.precompile(Tuple{typeof(show), Base.TTY,
                                          TreeMesh{NDIMS, Trixi.ParallelTree{NDIMS}}})
            @assert Base.precompile(Tuple{typeof(show), IOContext{Base.TTY},
                                          MIME"text/plain",
                                          TreeMesh{NDIMS, Trixi.ParallelTree{NDIMS}}})
        end

        # equations
        for eq_type in equations_types(RealT)
            @assert Base.precompile(Tuple{typeof(show), Base.TTY, eq_type})
            @assert Base.precompile(Tuple{typeof(show), IOContext{Base.TTY},
                                          MIME"text/plain", eq_type})
        end

        # mortars, analyzers, adaptors, DG
        for polydeg in 1:1
            nnodes_ = polydeg + 1
            basis_type = basis_type_dgsem(RealT, nnodes_)
            mortar_type = mortar_type_dgsem(RealT, nnodes_)
            analyzer_type = analyzer_type_dgsem(RealT, nnodes_)
            adaptor_type = adaptor_type_dgsem(RealT, nnodes_)

            @assert Base.precompile(Tuple{typeof(show), Base.TTY, basis_type})
            @assert Base.precompile(Tuple{typeof(show), IOContext{Base.TTY},
                                          MIME"text/plain", basis_type})

            @assert Base.precompile(Tuple{typeof(show), Base.TTY, mortar_type})
            @assert Base.precompile(Tuple{typeof(show), IOContext{Base.TTY},
                                          MIME"text/plain", mortar_type})

            @assert Base.precompile(Tuple{typeof(show), Base.TTY, analyzer_type})
            @assert Base.precompile(Tuple{typeof(show), IOContext{Base.TTY},
                                          MIME"text/plain", analyzer_type})

            @assert Base.precompile(Tuple{typeof(show), Base.TTY, adaptor_type})
            @assert Base.precompile(Tuple{typeof(show), IOContext{Base.TTY},
                                          MIME"text/plain", adaptor_type})

            # we could also use more numerical fluxes and volume integral types here
            @assert Base.precompile(Tuple{typeof(show), Base.TTY,
                                          DG{basis_type, mortar_type,
                                             typeof(flux_lax_friedrichs),
                                             VolumeIntegralWeakForm}})
            @assert Base.precompile(Tuple{typeof(show), IOContext{Base.TTY},
                                          MIME"text/plain",
                                          DG{basis_type, mortar_type,
                                             typeof(flux_lax_friedrichs),
                                             VolumeIntegralWeakForm}})
        end

        # semidiscretizations
        @assert Base.precompile(Tuple{typeof(show), IOContext{Base.TTY}, MIME"text/plain",
                                      SemidiscretizationHyperbolic})

        # callbacks
        summary_callback_type = DiscreteCallback{typeof(Trixi.summary_callback),
                                                 typeof(Trixi.summary_callback),
                                                 typeof(Trixi.initialize_summary_callback),
                                                 typeof(SciMLBase.FINALIZE_DEFAULT)}
        @assert Base.precompile(Tuple{typeof(show), Base.TTY, summary_callback_type})
        @assert Base.precompile(Tuple{typeof(show), IOContext{Base.TTY}, MIME"text/plain",
                                      summary_callback_type})
        @assert Base.precompile(Tuple{summary_callback_type, Base.TTY})

        # TODO: SteadyStateCallback, AnalysisCallback

        alive_callback_type = DiscreteCallback{AliveCallback, AliveCallback,
                                               typeof(Trixi.initialize!),
                                               typeof(SciMLBase.FINALIZE_DEFAULT)}
        @assert Base.precompile(Tuple{typeof(show), Base.TTY, alive_callback_type})
        @assert Base.precompile(Tuple{typeof(show), IOContext{Base.TTY}, MIME"text/plain",
                                      alive_callback_type})

        restart_callback_type = DiscreteCallback{SaveRestartCallback, SaveRestartCallback,
                                                 typeof(Trixi.initialize!),
                                                 typeof(SciMLBase.FINALIZE_DEFAULT)}
        @assert Base.precompile(Tuple{typeof(show), Base.TTY, restart_callback_type})
        @assert Base.precompile(Tuple{typeof(show), IOContext{Base.TTY}, MIME"text/plain",
                                      restart_callback_type})

        for solution_variables in (cons2cons, cons2prim)
            save_solution_callback_type = DiscreteCallback{
                                                           SaveSolutionCallback{
                                                                                typeof(solution_variables)
                                                                                },
                                                           SaveSolutionCallback{
                                                                                typeof(solution_variables)
                                                                                },
                                                           typeof(Trixi.initialize!),
                                                           typeof(SciMLBase.FINALIZE_DEFAULT)
                                                           }
            @assert Base.precompile(Tuple{typeof(show), Base.TTY,
                                          save_solution_callback_type})
            @assert Base.precompile(Tuple{typeof(show), IOContext{Base.TTY},
                                          MIME"text/plain", save_solution_callback_type})
        end

        # TODO: AMRCallback

        stepsize_callback_type = DiscreteCallback{StepsizeCallback{RealT},
                                                  StepsizeCallback{RealT},
                                                  typeof(Trixi.initialize!),
                                                  typeof(SciMLBase.FINALIZE_DEFAULT)}
        @assert Base.precompile(Tuple{typeof(show), Base.TTY, stepsize_callback_type})
        @assert Base.precompile(Tuple{typeof(show), IOContext{Base.TTY}, MIME"text/plain",
                                      stepsize_callback_type})

        glm_speed_callback_type = DiscreteCallback{GlmSpeedCallback{RealT},
                                                   GlmSpeedCallback{RealT},
                                                   typeof(Trixi.initialize!),
                                                   typeof(SciMLBase.FINALIZE_DEFAULT)}
        @assert Base.precompile(Tuple{typeof(show), Base.TTY, glm_speed_callback_type})
        @assert Base.precompile(Tuple{typeof(show), IOContext{Base.TTY}, MIME"text/plain",
                                      glm_speed_callback_type})

        lbm_collision_callback_type = DiscreteCallback{typeof(Trixi.lbm_collision_callback),
                                                       typeof(Trixi.lbm_collision_callback),
                                                       typeof(Trixi.initialize!),
                                                       typeof(SciMLBase.FINALIZE_DEFAULT)}
        @assert Base.precompile(Tuple{typeof(show), Base.TTY, lbm_collision_callback_type})
        @assert Base.precompile(Tuple{typeof(show), IOContext{Base.TTY}, MIME"text/plain",
                                      lbm_collision_callback_type})

        # infrastructure, special elixirs
        @assert Base.precompile(Tuple{typeof(trixi_include), String})
    end

    @assert Base.precompile(Tuple{typeof(init_mpi)})
    @assert Base.precompile(Tuple{typeof(init_p4est)})

    # The following precompile statements do not seem to be taken
    # # `multiply_dimensionwise!` as used in the analysis callback
    # for RealT in (Float64,)
    #   # 1D version
    #   @assert Base.precompile(Tuple{typeof(multiply_dimensionwise!),Array{RealT, 2},Matrix{RealT},SubArray{RealT, 2, Array{RealT, 3}, Tuple{Base.Slice{Base.OneTo{Int}}, Base.Slice{Base.OneTo{Int}}, Int}, true}})
    #   # 2D version
    #   @assert Base.precompile(Tuple{typeof(multiply_dimensionwise!),Array{RealT, 3},Matrix{RealT},SubArray{RealT, 3, Array{RealT, 4}, Tuple{Base.Slice{Base.OneTo{Int}}, Base.Slice{Base.OneTo{Int}}, Base.Slice{Base.OneTo{Int}}, Int}, true},Array{RealT, 3}})
    #   # 3D version
    #   @assert Base.precompile(Tuple{typeof(multiply_dimensionwise!),Array{RealT, 4},Matrix{RealT},SubArray{RealT, 4, Array{RealT, 5}, Tuple{Base.Slice{Base.OneTo{Int}}, Base.Slice{Base.OneTo{Int}}, Base.Slice{Base.OneTo{Int}}, Base.Slice{Base.OneTo{Int}}, Int}, true},Array{RealT, 4},Array{RealT, 4}})
    # end

    return nothing
end

# Explicit precompilation running code only on Julia v1.9 and newer
using PrecompileTools: @setup_workload, @compile_workload

@static if VERSION >= v"1.9.0-beta4"
    @setup_workload begin
        # Setup code can go here

        @compile_workload begin
            # Everything inside this block will run at precompile time, saving the
            # binary code to a cache in newer versions of Julia.
            DGSEM(3)
        end
    end
end<|MERGE_RESOLUTION|>--- conflicted
+++ resolved
@@ -136,256 +136,7 @@
 
 # manually generated precompile statements
 function _precompile_manual_()
-<<<<<<< HEAD
-  ccall(:jl_generating_output, Cint, ()) == 1 || return nothing
-
-  function equations_types_1d(RealT)
-    ( LinearScalarAdvectionEquation1D{RealT},
-      HyperbolicDiffusionEquation1D{RealT},
-      CompressibleEulerEquations1D{RealT},
-      IdealGlmMhdEquations1D{RealT},
-    )
-  end
-  function equations_types_2d(RealT)
-    ( LinearScalarAdvectionEquation2D{RealT},
-      HyperbolicDiffusionEquations2D{RealT},
-      CompressibleEulerEquations2D{RealT},
-      IdealGlmMhdEquations2D{RealT},
-      LatticeBoltzmannEquations2D{RealT, typeof(Trixi.collision_bgk)},
-    )
-  end
-  function equations_types_3d(RealT)
-    ( LinearScalarAdvectionEquation3D{RealT},
-      HyperbolicDiffusionEquations3D{RealT},
-      CompressibleEulerEquations3D{RealT},
-      IdealGlmMhdEquations3D{RealT},
-      CompressibleMhdDiffusion3D{RealT},
-      LatticeBoltzmannEquations3D{RealT, typeof(Trixi.collision_bgk)},
-    )
-  end
-  function equations_types(RealT)
-    ( LinearScalarAdvectionEquation1D{RealT},
-      LinearScalarAdvectionEquation2D{RealT},
-      LinearScalarAdvectionEquation3D{RealT},
-      HyperbolicDiffusionEquations1D{RealT},
-      HyperbolicDiffusionEquations2D{RealT},
-      HyperbolicDiffusionEquations3D{RealT},
-      CompressibleEulerEquations1D{RealT},
-      CompressibleEulerEquations2D{RealT},
-      CompressibleEulerEquations3D{RealT},
-      IdealGlmMhdEquations1D{RealT},
-      IdealGlmMhdEquations2D{RealT},
-      IdealGlmMhdEquations3D{RealT},
-      CompressibleMhdDiffusion3D{RealT},
-      LatticeBoltzmannEquations2D{RealT, typeof(Trixi.collision_bgk)},
-      LatticeBoltzmannEquations3D{RealT, typeof(Trixi.collision_bgk)},
-    )
-  end
-
-  function basis_type_dgsem(RealT, nnodes_)
-    LobattoLegendreBasis{RealT,nnodes_,
-                         # VectorT
-                         StaticArrays.SVector{nnodes_,RealT},
-                         # InverseVandermondeLegendre
-                         Matrix{RealT},
-                         # BoundaryMatrix
-                         #StaticArrays.SArray{Tuple{nnodes_,2},RealT,2,2*nnodes_},
-                         Matrix{RealT},
-                         # DerivativeMatrix
-                         #StaticArrays.SArray{Tuple{nnodes_,nnodes_},RealT,2,nnodes_^2},
-                         Matrix{RealT},
-    }
-  end
-
-  function mortar_type_dgsem(RealT, nnodes_)
-    LobattoLegendreMortarL2{RealT,nnodes_,
-                            # ForwardMatrix
-                            #StaticArrays.SArray{Tuple{nnodes_,nnodes_},RealT,2,nnodes_^2},
-                            Matrix{RealT},
-                            # ReverseMatrix
-                            # StaticArrays.SArray{Tuple{nnodes_,nnodes_},RealT,2,nnodes_^2},
-                            Matrix{RealT},
-    }
-  end
-
-  function analyzer_type_dgsem(RealT, nnodes_)
-    polydeg = nnodes_ - 1
-    nnodes_analysis = 2 * polydeg + 1
-    LobattoLegendreAnalyzer{RealT,nnodes_analysis,
-                            # VectorT
-                            StaticArrays.SVector{nnodes_analysis,RealT},
-                            # Vandermonde
-                            Array{RealT,2}
-    }
-  end
-
-  function adaptor_type_dgsem(RealT, nnodes_)
-    LobattoLegendreAdaptorL2{RealT,nnodes_,
-                            # ForwardMatrix
-                            StaticArrays.SArray{Tuple{nnodes_,nnodes_},RealT,2,nnodes_^2},
-                            # Matrix{RealT},
-                            # ReverseMatrix
-                            StaticArrays.SArray{Tuple{nnodes_,nnodes_},RealT,2,nnodes_^2},
-                            # Matrix{RealT},
-    }
-  end
-
-  # Constructors: mesh
-  for RealT in (Int, Float64,)
-    @assert Base.precompile(Tuple{Core.kwftype(typeof(Trixi.Type)),NamedTuple{(:initial_refinement_level, :n_cells_max),Tuple{Int,Int}},Type{TreeMesh},RealT,RealT})
-    @assert Base.precompile(Tuple{Core.kwftype(typeof(Trixi.Type)),NamedTuple{(:initial_refinement_level, :n_cells_max),Tuple{Int,Int}},Type{TreeMesh},Tuple{RealT},Tuple{RealT}})
-    @assert Base.precompile(Tuple{Core.kwftype(typeof(Trixi.Type)),NamedTuple{(:initial_refinement_level, :n_cells_max),Tuple{Int,Int}},Type{TreeMesh},Tuple{RealT,RealT},Tuple{RealT,RealT}})
-    @assert Base.precompile(Tuple{Core.kwftype(typeof(Trixi.Type)),NamedTuple{(:initial_refinement_level, :n_cells_max),Tuple{Int,Int}},Type{TreeMesh},Tuple{RealT,RealT,RealT},Tuple{RealT,RealT,RealT}})
-  end
-  for TreeType in (SerialTree, ParallelTree), NDIMS in 1:3
-    @assert Base.precompile(Tuple{typeof(Trixi.initialize!),TreeMesh{NDIMS,TreeType{NDIMS}},Int,Tuple{},Tuple{}})
-    @assert Base.precompile(Tuple{typeof(Trixi.save_mesh_file),TreeMesh{NDIMS,TreeType{NDIMS}},String,Int})
-  end
-
-  # Constructors: linear advection
-  for RealT in (Float64,)
-    @assert Base.precompile(Tuple{Type{LinearScalarAdvectionEquation1D},RealT})
-    @assert Base.precompile(Tuple{Type{LinearScalarAdvectionEquation2D},RealT,RealT})
-    @assert Base.precompile(Tuple{Type{LinearScalarAdvectionEquation2D},Tuple{RealT,RealT}})
-    @assert Base.precompile(Tuple{Type{LinearScalarAdvectionEquation3D},RealT,RealT,RealT})
-    @assert Base.precompile(Tuple{Type{LinearScalarAdvectionEquation3D},Tuple{RealT,RealT,RealT}})
-  end
-
-  # Constructors: hyperbolic diffusion
-  for RealT in (Float64,)
-    @assert Base.precompile(Tuple{Type{HyperbolicDiffusionEquations1D},})
-    @assert Base.precompile(Tuple{Type{HyperbolicDiffusionEquations2D},})
-    @assert Base.precompile(Tuple{Type{HyperbolicDiffusionEquations3D},})
-  end
-
-  # Constructors: Euler
-  for RealT in (Float64,)
-    @assert Base.precompile(Tuple{Type{CompressibleEulerEquations1D},RealT})
-    @assert Base.precompile(Tuple{Type{CompressibleEulerEquations2D},RealT})
-    @assert Base.precompile(Tuple{Type{CompressibleEulerEquations3D},RealT})
-  end
-
-  # Constructors: MHD
-  for RealT in (Float64,)
-    @assert Base.precompile(Tuple{Type{IdealGlmMhdEquations1D},RealT})
-    @assert Base.precompile(Tuple{Type{IdealGlmMhdEquations2D},RealT})
-    @assert Base.precompile(Tuple{Type{IdealGlmMhdEquations3D},RealT})
-#=     @assert Base.precompile(Tuple{Type{CompressibleMhdDiffusion3D},RealT}) =#
-  end
-
-  # Constructors: LBM
-  for RealT in (Float64,)
-    @assert Base.precompile(Tuple{Core.kwftype(typeof(Trixi.Type)),NamedTuple{(:Ma, :Re), Tuple{RealT, RealT}},Type{LatticeBoltzmannEquations2D}})
-    @assert Base.precompile(Tuple{Core.kwftype(typeof(Trixi.Type)),NamedTuple{(:Ma, :Re), Tuple{RealT, Int}},Type{LatticeBoltzmannEquations2D}})
-    @assert Base.precompile(Tuple{Core.kwftype(typeof(Trixi.Type)),NamedTuple{(:Ma, :Re), Tuple{RealT, RealT}},Type{LatticeBoltzmannEquations3D}})
-    @assert Base.precompile(Tuple{Core.kwftype(typeof(Trixi.Type)),NamedTuple{(:Ma, :Re), Tuple{RealT, Int}},Type{LatticeBoltzmannEquations3D}})
-  end
-
-  # Constructors of the basis are inherently type-unstable since we pass integers
-  # and use their values as parameters of static arrays.
-  # Nevertheless, we can still precompile methods used to construct the bases.
-  Base.precompile(Tuple{Type{LobattoLegendreBasis},Int})
-  for RealT in (Float64,)
-    Base.precompile(Tuple{Type{LobattoLegendreBasis},RealT,Int})
-    @assert Base.precompile(Tuple{typeof(Trixi.calc_dhat),Vector{RealT},Vector{RealT}})
-    @assert Base.precompile(Tuple{typeof(Trixi.calc_dsplit),Vector{RealT},Vector{RealT}})
-    @assert Base.precompile(Tuple{typeof(Trixi.polynomial_derivative_matrix),Vector{RealT}})
-    @assert Base.precompile(Tuple{typeof(Trixi.polynomial_interpolation_matrix),Vector{RealT},Vector{RealT}})
-    @assert Base.precompile(Tuple{typeof(Trixi.barycentric_weights),Vector{RealT}})
-    @assert Base.precompile(Tuple{typeof(Trixi.calc_lhat),RealT,Vector{RealT},Vector{RealT}})
-    @assert Base.precompile(Tuple{typeof(Trixi.lagrange_interpolating_polynomials),RealT,Vector{RealT},Vector{RealT}})
-    @assert Base.precompile(Tuple{typeof(Trixi.calc_q_and_l),Int,RealT})
-    @assert Base.precompile(Tuple{typeof(Trixi.legendre_polynomial_and_derivative),Int,RealT})
-    @assert Base.precompile(Tuple{typeof(Trixi.vandermonde_legendre),Vector{RealT}})
-  end
-  @assert Base.precompile(Tuple{typeof(Trixi.gauss_lobatto_nodes_weights),Int})
-  @assert Base.precompile(Tuple{typeof(Trixi.gauss_nodes_weights),Int})
-  @assert Base.precompile(Tuple{typeof(Trixi.calc_forward_upper),Int})
-  @assert Base.precompile(Tuple{typeof(Trixi.calc_forward_lower),Int})
-  @assert Base.precompile(Tuple{typeof(Trixi.calc_reverse_upper),Int,Val{:gauss}})
-  @assert Base.precompile(Tuple{typeof(Trixi.calc_reverse_lower),Int,Val{:gauss}})
-  @assert Base.precompile(Tuple{typeof(Trixi.calc_reverse_upper),Int,Val{:gauss_lobatto}})
-  @assert Base.precompile(Tuple{typeof(Trixi.calc_reverse_lower),Int,Val{:gauss_lobatto}})
-
-  # Constructors: mortars, analyzers, adaptors
-  for RealT in (Float64,), polydeg in 1:7
-    nnodes_ = polydeg + 1
-    basis_type = basis_type_dgsem(RealT, nnodes_)
-    @assert Base.precompile(Tuple{typeof(Trixi.MortarL2),basis_type})
-    @assert Base.precompile(Tuple{Type{Trixi.SolutionAnalyzer},basis_type})
-    @assert Base.precompile(Tuple{Type{Trixi.AdaptorL2},basis_type})
-  end
-
-  # Constructors: callbacks
-  @assert Base.precompile(Tuple{Core.kwftype(typeof(Trixi.Type)),NamedTuple{(:analysis_interval,),Tuple{Int}},Type{AliveCallback}})
-  for RealT in (Float64,)
-    @assert Base.precompile(Tuple{Core.kwftype(typeof(Trixi.Type)),NamedTuple{(:cfl,),Tuple{RealT}},Type{StepsizeCallback}})
-    @assert Base.precompile(Tuple{Core.kwftype(typeof(Trixi.Type)),NamedTuple{(:glm_scale, :cfl),Tuple{RealT,RealT}},Type{GlmSpeedCallback}})
-  end
-  @assert Base.precompile(Tuple{Core.kwftype(typeof(Trixi.Type)),NamedTuple{(:interval, :save_final_restart),Tuple{Int,Bool}},Type{SaveRestartCallback}})
-  @assert Base.precompile(Tuple{Core.kwftype(typeof(Trixi.Type)),NamedTuple{(:interval, :save_initial_solution, :save_final_solution, :solution_variables),Tuple{Int,Bool,Bool,typeof(cons2cons)}},Type{SaveSolutionCallback}})
-  @assert Base.precompile(Tuple{Core.kwftype(typeof(Trixi.Type)),NamedTuple{(:interval, :save_initial_solution, :save_final_solution, :solution_variables),Tuple{Int,Bool,Bool,typeof(cons2prim)}},Type{SaveSolutionCallback}})
-  # TODO: AnalysisCallback?
-  # for RealT in (Float64,), polydeg in 1:7
-  #   nnodes_ = polydeg + 1
-  #   nnodes_analysis = 2*polydeg + 1
-    # @assert Base.precompile(Tuple{Type{AnalysisCallback},RealT,Int,Bool,String,String,Trixi.LobattoLegendreAnalyzer{RealT,nnodes_analysis,Array{RealT,2}},Array{Symbol,1},Tuple{typeof(Trixi.entropy_timederivative),typeof(entropy)},StaticArrays.SArray{Tuple{1},RealT,1,1}})
-    # We would need to use all special cases instead of
-    # Function,Trixi.AbstractVolumeIntegral
-    # for equations_type in equations_types(RealT)
-    #   @assert Base.precompile(Tuple{Core.kwftype(typeof(Trixi.Type)),NamedTuple{(:interval, :extra_analysis_integrals),Tuple{Int,Tuple{typeof(entropy)}}},Type{AnalysisCallback},equations_type,DG{RealT,LobattoLegendreBasis{RealT,nnodes_,StaticArrays.SVector{nnodes_,RealT},Array{RealT,2},StaticArrays.SArray{Tuple{4,2},RealT,2,2*nnodes_},StaticArrays.SArray{Tuple{nnodes_,nnodes_},RealT,2,nnodes_^2}},Trixi.LobattoLegendreMortarL2{RealT,nnodes_,StaticArrays.SArray{Tuple{nnodes_,nnodes_},RealT,2,nnodes_^2}},Function,Trixi.AbstractVolumeIntegral}})
-    # end
-  # end
-  @assert Base.precompile(Tuple{typeof(SummaryCallback)})
-  @assert Base.precompile(Tuple{DiscreteCallback{typeof(Trixi.summary_callback), typeof(Trixi.summary_callback), typeof(Trixi.initialize_summary_callback), typeof(SciMLBase.FINALIZE_DEFAULT)}})
-  @assert Base.precompile(Tuple{typeof(summary_box),Base.TTY,String,Vector{Pair{String, Any}}})
-  # TODO: AMRCallback, ControllerThreeLevel, indicators
-
-  # init_elements, interfaces, etc.
-  for RealT in (Float64,), polydeg in 1:7
-    uEltype = RealT
-    nnodes_ = polydeg + 1
-    mortar_type = mortar_type_dgsem(RealT, nnodes_)
-
-    # 1D, serial
-    @assert Base.precompile(Tuple{typeof(Trixi.init_boundaries),Array{Int,1},TreeMesh{1,Trixi.SerialTree{1}},Trixi.ElementContainer1D{RealT,uEltype}})
-    @assert Base.precompile(Tuple{typeof(Trixi.init_interfaces),Array{Int,1},TreeMesh{1,Trixi.SerialTree{1}},Trixi.ElementContainer1D{RealT,uEltype}})
-    @assert Base.precompile(Tuple{typeof(Trixi.save_mesh_file),TreeMesh{1,Trixi.SerialTree{1}},String})
-
-    # 2D, serial
-    @assert Base.precompile(Tuple{typeof(Trixi.init_boundaries),Array{Int,1},TreeMesh{2,Trixi.SerialTree{2}},Trixi.ElementContainer2D{RealT,uEltype}})
-    @assert Base.precompile(Tuple{typeof(Trixi.init_interfaces),Array{Int,1},TreeMesh{2,Trixi.SerialTree{2}},Trixi.ElementContainer2D{RealT,uEltype}})
-    @assert Base.precompile(Tuple{typeof(Trixi.init_mortars),Array{Int,1},TreeMesh{2,Trixi.SerialTree{2}},Trixi.ElementContainer2D{RealT,uEltype},mortar_type})
-    @assert Base.precompile(Tuple{typeof(Trixi.save_mesh_file),TreeMesh{2,Trixi.SerialTree{2}},String})
-
-    # 2D, parallel
-    @assert Base.precompile(Tuple{typeof(Trixi.init_boundaries),Array{Int,1},TreeMesh{2,Trixi.ParallelTree{2}},Trixi.ElementContainer2D{RealT,uEltype}})
-    @assert Base.precompile(Tuple{typeof(Trixi.init_interfaces),Array{Int,1},TreeMesh{2,Trixi.ParallelTree{2}},Trixi.ElementContainer2D{RealT,uEltype}})
-    @assert Base.precompile(Tuple{typeof(Trixi.init_mortars),Array{Int,1},TreeMesh{2,Trixi.ParallelTree{2}},Trixi.ElementContainer2D{RealT,uEltype},mortar_type})
-    @assert Base.precompile(Tuple{typeof(Trixi.init_mpi_interfaces),Array{Int,1},TreeMesh{2,Trixi.ParallelTree{2}},Trixi.ElementContainer2D{RealT,uEltype}})
-    @assert Base.precompile(Tuple{typeof(Trixi.save_mesh_file),TreeMesh{2,Trixi.ParallelTree{2}},String})
-
-    # 3D, serial
-    @assert Base.precompile(Tuple{typeof(Trixi.init_boundaries),Array{Int,1},TreeMesh{3,Trixi.SerialTree{3}},Trixi.ElementContainer3D{RealT,uEltype}})
-    @assert Base.precompile(Tuple{typeof(Trixi.init_interfaces),Array{Int,1},TreeMesh{3,Trixi.SerialTree{3}},Trixi.ElementContainer3D{RealT,uEltype}})
-    @assert Base.precompile(Tuple{typeof(Trixi.init_mortars),Array{Int,1},TreeMesh{3,Trixi.SerialTree{3}},Trixi.ElementContainer3D{RealT,uEltype},mortar_type})
-    @assert Base.precompile(Tuple{typeof(Trixi.save_mesh_file),TreeMesh{3,Trixi.SerialTree{3}},String})
-  end
-
-  # various `show` methods
-  for RealT in (Float64,)
-    # meshes
-    for NDIMS in 1:3
-      # serial
-      @assert Base.precompile(Tuple{typeof(show),Base.TTY,TreeMesh{NDIMS,Trixi.SerialTree{NDIMS}}})
-      @assert Base.precompile(Tuple{typeof(show),IOContext{Base.TTY},MIME"text/plain",TreeMesh{NDIMS,Trixi.SerialTree{NDIMS}}})
-      # parallel
-      @assert Base.precompile(Tuple{typeof(show),Base.TTY,TreeMesh{NDIMS,Trixi.ParallelTree{NDIMS}}})
-      @assert Base.precompile(Tuple{typeof(show),IOContext{Base.TTY},MIME"text/plain",TreeMesh{NDIMS,Trixi.ParallelTree{NDIMS}}})
-    end
-=======
     ccall(:jl_generating_output, Cint, ()) == 1 || return nothing
->>>>>>> 414dafa3
 
     function equations_types_1d(RealT)
         (LinearScalarAdvectionEquation1D{RealT},
