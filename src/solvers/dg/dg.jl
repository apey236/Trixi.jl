--- conflicted
+++ resolved
@@ -316,15 +316,15 @@
 end
 
 
-<<<<<<< HEAD
+function volume_jacobian(element, mesh::TreeMesh, cache)
+  return inv(cache.elements.inverse_jacobian[element])^ndims(mesh)
+end
+
+
 function create_solver_auxvars(dg::DGSEM)
   @unpack basis, mortar = dg
 
   return DGSEM(basis, flux_central, VolumeIntegralWeakForm(), mortar)
-=======
-function volume_jacobian(element, mesh::TreeMesh, cache)
-  return inv(cache.elements.inverse_jacobian[element])^ndims(mesh)
->>>>>>> a00283eb
 end
 
 
