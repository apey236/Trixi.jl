# By default, Julia/LLVM does not use fused multiply-add operations (FMAs).
# Since these FMAs can increase the performance of many numerical algorithms,
# we need to opt-in explicitly.
# See https://ranocha.de/blog/Optimizing_EC_Trixi for further details.
@muladd begin


# TODO: Taal refactor
# - analysis_interval part as PeriodicCallback called after a certain amount of simulation time
"""
    AnalysisCallback(semi; interval=0,
                           save_analysis=false,
                           output_directory="out",
                           analysis_filename="analysis.dat",
                           extra_analysis_errors=Symbol[],
                           extra_analysis_integrals=())

Analyze a numerical solution every `interval` time steps and print the
results to the screen. If `save_analysis`, the results are also saved in
`joinpath(output_directory, analysis_filename)`.

Additional errors can be computed, e.g. by passing `extra_analysis_errors = [:primitive]`.

Further scalar functions `func` in `extra_analysis_integrals` are applied to the numerical
solution and integrated over the computational domain.
See `Trixi.analyze`, `Trixi.pretty_form_utf`, `Trixi.pretty_form_ascii` for further
information on how to create custom analysis quantities.

In addition, the analysis callback records and outputs a number of quantitites that are useful for
evaluating the computational performance, such as the total runtime, the performance index
(time/DOF/rhs!), the time spent in garbage collection (GC), or the current memory usage (alloc'd
memory).
"""
mutable struct AnalysisCallback{Analyzer, AnalysisIntegrals, InitialStateIntegrals, Cache}
  start_time::Float64
  start_time_last_analysis::Float64
  ncalls_rhs_last_analysis::Int
  start_gc_time::Float64
  interval::Int
  save_analysis::Bool
  output_directory::String
  analysis_filename::String
  analyzer::Analyzer
  analysis_errors::Vector{Symbol}
  analysis_integrals::AnalysisIntegrals
  initial_state_integrals::InitialStateIntegrals
  cache::Cache
end


# TODO: Taal bikeshedding, implement a method with less information and the signature
# function Base.show(io::IO, analysis_callback::AnalysisCallback)
# end
function Base.show(io::IO, ::MIME"text/plain", cb::DiscreteCallback{<:Any, <:AnalysisCallback})
  @nospecialize cb # reduce precompilation time

  if get(io, :compact, false)
    show(io, cb)
  else
    analysis_callback = cb.affect!

    setup = Pair{String,Any}[
             "interval" => analysis_callback.interval,
             "analyzer" => analysis_callback.analyzer,
            ]
    for (idx, error) in enumerate(analysis_callback.analysis_errors)
      push!(setup, "│ error " * string(idx) => error)
    end
    for (idx, integral) in enumerate(analysis_callback.analysis_integrals)
      push!(setup, "│ integral " * string(idx) => integral)
    end
    push!(setup, "save analysis to file" => analysis_callback.save_analysis ? "yes" : "no")
    if analysis_callback.save_analysis
      push!(setup, "│ filename" => analysis_callback.analysis_filename)
      push!(setup, "│ output directory" => abspath(normpath(analysis_callback.output_directory)))
    end
    summary_box(io, "AnalysisCallback", setup)
  end
end


function AnalysisCallback(semi::AbstractSemidiscretization; kwargs...)
  mesh, equations, solver, cache = mesh_equations_solver_cache(semi)
  AnalysisCallback(mesh, equations, solver, cache; kwargs...)
end

function AnalysisCallback(mesh, equations::AbstractEquations, solver, cache;
                          interval=0,
                          save_analysis=false,
                          output_directory="out",
                          analysis_filename="analysis.dat",
                          extra_analysis_errors=Symbol[],
                          analysis_errors=union(default_analysis_errors(equations), extra_analysis_errors),
                          extra_analysis_integrals=(),
                          analysis_integrals=union(default_analysis_integrals(equations), extra_analysis_integrals),
                          RealT=real(solver),
                          uEltype=eltype(cache.elements),
                          kwargs...)
  # Decide when the callback is activated.
  # With error-based step size control, some steps can be rejected. Thus,
  #   `integrator.iter >= integrator.stats.naccept`
  #    (total #steps)       (#accepted steps)
  # We need to check the number of accepted steps since callbacks are not
  # activated after a rejected step.
  condition = (u, t, integrator) -> interval > 0 && ( (integrator.stats.naccept % interval == 0 &&
                                                       !(integrator.stats.naccept == 0 && integrator.iter > 0)) ||
                                                     isfinished(integrator))

  analyzer = SolutionAnalyzer(solver; kwargs...)
  cache_analysis = create_cache_analysis(analyzer, mesh, equations, solver, cache, RealT, uEltype)

  analysis_callback = AnalysisCallback(0.0, 0.0, 0, 0.0,
                                       interval, save_analysis, output_directory, analysis_filename,
                                       analyzer,
                                       analysis_errors, Tuple(analysis_integrals),
                                       SVector(ntuple(_ -> zero(uEltype), Val(nvariables(equations)))),
                                       cache_analysis)

  DiscreteCallback(condition, analysis_callback,
                   save_positions=(false,false),
                   initialize=initialize!)
end


function initialize!(cb::DiscreteCallback{Condition,Affect!}, u_ode, t, integrator) where {Condition, Affect!<:AnalysisCallback}
  semi = integrator.p
  initial_state_integrals = integrate(u_ode, semi)
  _, equations, _, _ = mesh_equations_solver_cache(semi)

  analysis_callback = cb.affect!
  analysis_callback.initial_state_integrals = initial_state_integrals
  (; save_analysis, output_directory, analysis_filename, analysis_errors, analysis_integrals) = analysis_callback

  if save_analysis && mpi_isroot()
    mkpath(output_directory)

    # write header of output file
    open(joinpath(output_directory, analysis_filename), "w") do io
      @printf(io, "#%-8s", "timestep")
      @printf(io, "  %-14s", "time")
      @printf(io, "  %-14s", "dt")
      if :l2_error in analysis_errors
        for v in varnames(cons2cons, equations)
          @printf(io, "   %-14s", "l2_" * v)
        end
      end
      if :linf_error in analysis_errors
        for v in varnames(cons2cons, equations)
          @printf(io, "   %-14s", "linf_" * v)
        end
      end
      if :conservation_error in analysis_errors
        for v in varnames(cons2cons, equations)
          @printf(io, "   %-14s", "cons_" * v)
        end
      end
      if :residual in analysis_errors
        for v in varnames(cons2cons, equations)
          @printf(io, "   %-14s", "res_" * v)
        end
      end
      if :l2_error_primitive in analysis_errors
        for v in varnames(cons2prim, equations)
          @printf(io, "   %-14s", "l2_" * v)
        end
      end
      if :linf_error_primitive in analysis_errors
        for v in varnames(cons2prim, equations)
          @printf(io, "   %-14s", "linf_" * v)
        end
      end

      for quantity in analysis_integrals
        @printf(io, "   %-14s", pretty_form_ascii(quantity))
      end

      println(io)
    end

  end

  # Record current time using a high-resolution clock
  analysis_callback.start_time = time_ns()

  # Record current time for performance index computation
  analysis_callback.start_time_last_analysis = time_ns()

  # Record current number of `rhs!` calls for performance index computation
  analysis_callback.ncalls_rhs_last_analysis = ncalls(semi.performance_counter)

  # Record total time spent in garbage collection so far using a high-resolution clock
  # Note: For details see the actual callback function below
  analysis_callback.start_gc_time = Base.gc_time_ns()

  analysis_callback(integrator)
  return nothing
end


# TODO: Taal refactor, allow passing an IO object (which could be devnull to avoid cluttering the console)
function (analysis_callback::AnalysisCallback)(integrator)
  semi = integrator.p
  mesh, equations, solver, cache = mesh_equations_solver_cache(semi)
<<<<<<< HEAD
  (; dt, t) = integrator
  iter = integrator.destats.naccept
=======
  @unpack dt, t = integrator
  iter = integrator.stats.naccept
>>>>>>> 4892a424

  # Record performance measurements and compute performance index (PID)
  runtime_since_last_analysis = 1.0e-9 * (time_ns() - analysis_callback.start_time_last_analysis)
  # PID is an MPI-aware measure of how much time per global degree of freedom (i.e., over all ranks)
  # and per `rhs!` evaluation is required. MPI-aware means that it essentially adds up the time
  # spent on each MPI rank. Thus, in an ideally parallelized program, the PID should be constant
  # independent of the number of MPI ranks used, since, e.g., using 4x the number of ranks should
  # divide the runtime on each rank by 4. See also the Trixi.jl docs ("Performance" section) for
  # more information.
  ncalls_rhs_since_last_analysis = (ncalls(semi.performance_counter)
                                    - analysis_callback.ncalls_rhs_last_analysis)
  performance_index = runtime_since_last_analysis * mpi_nranks() / (ndofsglobal(mesh, solver, cache)
                                                                    * ncalls_rhs_since_last_analysis)

  # Compute the total runtime since the analysis callback has been initialized, in seconds
  runtime_absolute = 1.0e-9 * (time_ns() - analysis_callback.start_time)

  # Compute the relative runtime as time spent in `rhs!` divided by the number of calls to `rhs!`
  # and the number of local degrees of freedom
  # OBS! This computation must happen *after* the PID computation above, since `take!(...)`
  #      will reset the number of calls to `rhs!`
  runtime_relative = 1.0e-9 * take!(semi.performance_counter) / ndofs(semi)

  # Compute the total time spent in garbage collection since the analysis callback has been
  # initialized, in seconds
  # Note: `Base.gc_time_ns()` is not part of the public Julia API but has been available at least
  #        since Julia 1.6. Should this function be removed without replacement in a future Julia
  #        release, just delete this analysis quantity from the callback.
  # Source: https://github.com/JuliaLang/julia/blob/b540315cb4bd91e6f3a3e4ab8129a58556947628/base/timing.jl#L83-L84
  gc_time_absolute = 1.0e-9 * (Base.gc_time_ns() - analysis_callback.start_gc_time)

  # Compute the percentage of total time that was spent in garbage collection
  gc_time_percentage = gc_time_absolute / runtime_absolute

  # Obtain the current memory usage of the Julia garbage collector, in MiB, i.e., the total size of
  # objects in memory that have been allocated by the JIT compiler or the user code.
  # Note: `Base.gc_live_bytes()` is not part of the public Julia API but has been available at least
  #        since Julia 1.6. Should this function be removed without replacement in a future Julia
  #        release, just delete this analysis quantity from the callback.
  # Source: https://github.com/JuliaLang/julia/blob/b540315cb4bd91e6f3a3e4ab8129a58556947628/base/timing.jl#L86-L97
  memory_use = Base.gc_live_bytes() / 2^20 # bytes -> MiB

  @trixi_timeit timer() "analyze solution" begin
    # General information
    mpi_println()
    mpi_println("─"^100)
    # TODO: Taal refactor, polydeg is specific to DGSEM
    mpi_println(" Simulation running '", get_name(equations), "' with ", summary(solver))
    mpi_println("─"^100)
    mpi_println(" #timesteps:     " * @sprintf("% 14d", iter) *
                "               " *
                " run time:       " * @sprintf("%10.8e s", runtime_absolute))
    mpi_println(" Δt:             " * @sprintf("%10.8e", dt) *
                "               " *
                " └── GC time:    " * @sprintf("%10.8e s (%5.3f%%)", gc_time_absolute, gc_time_percentage))
    mpi_println(" sim. time:      " * @sprintf("%10.8e", t) *
                "               " *
                " time/DOF/rhs!:  " * @sprintf("%10.8e s", runtime_relative))
    mpi_println("                 " * "              " *
                "               " *
                " PID:            " * @sprintf("%10.8e s", performance_index))
    mpi_println(" #DOF:           " * @sprintf("% 14d", ndofs(semi)) *
                "               " *
                " alloc'd memory: " * @sprintf("%14.3f MiB", memory_use))
    mpi_println(" #elements:      " * @sprintf("% 14d", nelements(mesh, solver, cache)))

    # Level information (only show for AMR)
    print_amr_information(integrator.opts.callback, mesh, solver, cache)
    mpi_println()

    # Open file for appending and store time step and time information
    if mpi_isroot() && analysis_callback.save_analysis
      io = open(joinpath(analysis_callback.output_directory, analysis_callback.analysis_filename), "a")
      @printf(io, "% 9d", iter)
      @printf(io, "  %10.8e", t)
      @printf(io, "  %10.8e", dt)
    else
      io = devnull
    end

    # Calculate current time derivative (needed for semidiscrete entropy time derivative, residual, etc.)
    du_ode = first(get_tmp_cache(integrator))
    # `integrator.f` is usually just a call to `rhs!`
    # However, we want to allow users to modify the ODE RHS outside of Trixi.jl
    # and allow us to pass a combined ODE RHS to OrdinaryDiffEq, e.g., for
    # hyperbolic-parabolic systems.
    @notimeit timer() integrator.f(du_ode, integrator.u, semi, t)
    u  = wrap_array(integrator.u, mesh, equations, solver, cache)
    du = wrap_array(du_ode,       mesh, equations, solver, cache)
    l2_error, linf_error = analysis_callback(io, du, u, integrator.u, t, semi)

    mpi_println("─"^100)
    mpi_println()

    # Add line break and close analysis file if it was opened
    if mpi_isroot() && analysis_callback.save_analysis
      # This resolves a possible type instability introduced above, since `io`
      # can either be an `IOStream` or `devnull`, but we know that it must be
      # an `IOStream here`.
      println(io::IOStream)
      close(io::IOStream)
    end
  end

  # avoid re-evaluating possible FSAL stages
  u_modified!(integrator, false)

  # Reset performance measurements
  analysis_callback.start_time_last_analysis = time_ns()
  analysis_callback.ncalls_rhs_last_analysis = ncalls(semi.performance_counter)

  # Return errors for EOC analysis
  return l2_error, linf_error
end


# This method is just called internally from `(analysis_callback::AnalysisCallback)(integrator)`
# and serves as a function barrier. Additionally, it makes the code easier to profile and optimize.
function (analysis_callback::AnalysisCallback)(io, du, u, u_ode, t, semi)
  (; analyzer, analysis_errors, analysis_integrals) = analysis_callback
  cache_analysis = analysis_callback.cache
  _, equations, _, _ = mesh_equations_solver_cache(semi)

  # Calculate and print derived quantities (error norms, entropy etc.)
  # Variable names required for L2 error, Linf error, and conservation error
  if any(q in analysis_errors for q in
         (:l2_error, :linf_error, :conservation_error, :residual)) && mpi_isroot()
    print(" Variable:    ")
    for v in eachvariable(equations)
      @printf("   %-14s", varnames(cons2cons, equations)[v])
    end
    println()
  end

  # Calculate L2/Linf errors, which are also returned
  l2_error, linf_error = calc_error_norms(u_ode, t, analyzer, semi, cache_analysis)

  if mpi_isroot()
    # L2 error
    if :l2_error in analysis_errors
      print(" L2 error:    ")
      for v in eachvariable(equations)
        @printf("  % 10.8e", l2_error[v])
        @printf(io, "  % 10.8e", l2_error[v])
      end
      println()
    end

    # Linf error
    if :linf_error in analysis_errors
      print(" Linf error:  ")
      for v in eachvariable(equations)
        @printf("  % 10.8e", linf_error[v])
        @printf(io, "  % 10.8e", linf_error[v])
      end
      println()
    end
  end


  # Conservation errror
  if :conservation_error in analysis_errors
    (; initial_state_integrals) = analysis_callback
    state_integrals = integrate(u_ode, semi)

    if mpi_isroot()
      print(" |∑U - ∑U₀|:  ")
      for v in eachvariable(equations)
        err = abs(state_integrals[v] - initial_state_integrals[v])
        @printf("  % 10.8e", err)
        @printf(io, "  % 10.8e", err)
      end
      println()
    end
  end

  # Residual (defined here as the vector maximum of the absolute values of the time derivatives)
  if :residual in analysis_errors
    mpi_print(" max(|Uₜ|):   ")
    for v in eachvariable(equations)
      # Calculate maximum absolute value of Uₜ
      res = maximum(abs, view(du, v, ..))
      if mpi_isparallel()
        # TODO: Debugging, here is a type instability
        global_res = MPI.Reduce!(Ref(res), max, mpi_root(), mpi_comm())
        if mpi_isroot()
          res::eltype(du) = global_res[]
        end
      end
      if mpi_isroot()
        @printf("  % 10.8e", res)
        @printf(io, "  % 10.8e", res)
      end
    end
    mpi_println()
  end

  # L2/L∞ errors of the primitive variables
  if :l2_error_primitive in analysis_errors || :linf_error_primitive in analysis_errors
    l2_error_prim, linf_error_prim = calc_error_norms(cons2prim, u_ode, t, analyzer, semi, cache_analysis)

    if mpi_isroot()
      print(" Variable:    ")
      for v in eachvariable(equations)
        @printf("   %-14s", varnames(cons2prim, equations)[v])
      end
      println()

      # L2 error
      if :l2_error_primitive in analysis_errors
        print(" L2 error prim.: ")
        for v in eachvariable(equations)
          @printf("%10.8e   ", l2_error_prim[v])
          @printf(io, "  % 10.8e", l2_error_prim[v])
        end
        println()
      end

      # L∞ error
      if :linf_error_primitive in analysis_errors
        print(" Linf error pri.:")
        for v in eachvariable(equations)
          @printf("%10.8e   ", linf_error_prim[v])
          @printf(io, "  % 10.8e", linf_error_prim[v])
        end
        println()
      end
    end
  end

  # additional integrals
  analyze_integrals(analysis_integrals, io, du, u, t, semi)

  return l2_error, linf_error
end


# Print level information only if AMR is enabled
function print_amr_information(callbacks, mesh, solver, cache)

  # Return early if there is nothing to print
  uses_amr(callbacks) || return nothing

  levels = Vector{Int}(undef, nelements(solver, cache))
  min_level = typemax(Int)
  max_level = typemin(Int)
  for element in eachelement(solver, cache)
    current_level = mesh.tree.levels[cache.elements.cell_ids[element]]
    levels[element] = current_level
    min_level = min(min_level, current_level)
    max_level = max(max_level, current_level)
  end

  for level = max_level:-1:min_level+1
    mpi_println(" ├── level $level:    " * @sprintf("% 14d", count(==(level), levels)))
  end
  mpi_println(" └── level $min_level:    " * @sprintf("% 14d", count(==(min_level), levels)))

  return nothing
end

# Print level information only if AMR is enabled
function print_amr_information(callbacks, mesh::P4estMesh, solver, cache)

  # Return early if there is nothing to print
  uses_amr(callbacks) || return nothing

  elements_per_level = zeros(P4EST_MAXLEVEL + 1)

  for tree in unsafe_wrap_sc(p4est_tree_t, unsafe_load(mesh.p4est).trees)
    elements_per_level .+= tree.quadrants_per_level
  end

  # levels start at zero but Julia's standard indexing starts at 1
  min_level_1 = findfirst(i -> i > 0, elements_per_level)
  max_level_1 = findlast(i -> i > 0, elements_per_level)

  # Check if there is at least one level with an element
  if isnothing(min_level_1) || isnothing(max_level_1)
    return nothing
  end

  min_level = min_level_1 - 1
  max_level = max_level_1 - 1

  for level = max_level:-1:min_level+1
    mpi_println(" ├── level $level:    " * @sprintf("% 14d", elements_per_level[level + 1]))
  end
  mpi_println(" └── level $min_level:    " * @sprintf("% 14d", elements_per_level[min_level + 1]))

  return nothing
end


# Iterate over tuples of analysis integrals in a type-stable way using "lispy tuple programming".
function analyze_integrals(analysis_integrals::NTuple{N,Any}, io, du, u, t, semi) where {N}

  # Extract the first analysis integral and process it; keep the remaining to be processed later
  quantity = first(analysis_integrals)
  remaining_quantities = Base.tail(analysis_integrals)

  res = analyze(quantity, du, u, t, semi)
  if mpi_isroot()
    @printf(" %-12s:", pretty_form_utf(quantity))
    @printf("  % 10.8e", res)
    @printf(io, "  % 10.8e", res)
  end
  mpi_println()

  # Recursively call this method with the unprocessed integrals
  analyze_integrals(remaining_quantities, io, du, u, t, semi)
  return nothing
end

# terminate the type-stable iteration over tuples
function analyze_integrals(analysis_integrals::Tuple{}, io, du, u, t, semi)
  nothing
end


# used for error checks and EOC analysis
function (cb::DiscreteCallback{Condition,Affect!})(sol) where {Condition, Affect!<:AnalysisCallback}
  analysis_callback = cb.affect!
  semi = sol.prob.p
  (; analyzer) = analysis_callback
  cache_analysis = analysis_callback.cache

  l2_error, linf_error = calc_error_norms(sol.u[end], sol.t[end], analyzer, semi, cache_analysis)
  (; l2=l2_error, linf=linf_error)
end


# some common analysis_integrals
# to support another analysis integral, you can overload
# Trixi.analyze, Trixi.pretty_form_utf, Trixi.pretty_form_ascii
function analyze(quantity, du, u, t, semi::AbstractSemidiscretization)
  mesh, equations, solver, cache = mesh_equations_solver_cache(semi)
  analyze(quantity, du, u, t, mesh, equations, solver, cache)
end
function analyze(quantity, du, u, t, mesh, equations, solver, cache)
  integrate(quantity, u, mesh, equations, solver, cache, normalize=true)
end
pretty_form_utf(quantity) = get_name(quantity)
pretty_form_ascii(quantity) = get_name(quantity)


# Special analyze for `SemidiscretizationHyperbolicParabolic` such that
# precomputed gradients are available. For now only implemented for the `enstrophy`
#!!! warning "Experimental code"
#    This code is experimental and may be changed or removed in any future release.
function analyze(quantity::typeof(enstrophy), du, u, t, semi::SemidiscretizationHyperbolicParabolic)
  mesh, equations, solver, cache = mesh_equations_solver_cache(semi)
  equations_parabolic = semi.equations_parabolic
  cache_parabolic = semi.cache_parabolic
  analyze(quantity, du, u, t, mesh, equations, equations_parabolic, solver, cache, cache_parabolic)
end
function analyze(quantity, du, u, t, mesh, equations, equations_parabolic, solver, cache, cache_parabolic)
  integrate(quantity, u, mesh, equations, equations_parabolic, solver, cache, cache_parabolic, normalize=true)
end


function entropy_timederivative end
pretty_form_utf(::typeof(entropy_timederivative)) = "∑∂S/∂U ⋅ Uₜ"
pretty_form_ascii(::typeof(entropy_timederivative)) = "dsdu_ut"

pretty_form_utf(::typeof(entropy)) = "∑S"

pretty_form_utf(::typeof(energy_total)) = "∑e_total"
pretty_form_ascii(::typeof(energy_total)) = "e_total"

pretty_form_utf(::typeof(energy_kinetic)) = "∑e_kinetic"
pretty_form_ascii(::typeof(energy_kinetic)) = "e_kinetic"

pretty_form_utf(::typeof(energy_kinetic_nondimensional)) = "∑e_kinetic*"
pretty_form_ascii(::typeof(energy_kinetic_nondimensional)) = "e_kinetic*"

pretty_form_utf(::typeof(energy_internal)) = "∑e_internal"
pretty_form_ascii(::typeof(energy_internal)) = "e_internal"

pretty_form_utf(::typeof(energy_magnetic)) = "∑e_magnetic"
pretty_form_ascii(::typeof(energy_magnetic)) = "e_magnetic"

pretty_form_utf(::typeof(cross_helicity)) = "∑v⋅B"
pretty_form_ascii(::typeof(cross_helicity)) = "v_dot_B"

pretty_form_utf(::typeof(enstrophy)) = "∑enstrophy"
pretty_form_ascii(::typeof(enstrophy)) = "enstrophy"

pretty_form_utf(::Val{:l2_divb}) = "L2 ∇⋅B"
pretty_form_ascii(::Val{:l2_divb}) = "l2_divb"

pretty_form_utf(::Val{:linf_divb}) = "L∞ ∇⋅B"
pretty_form_ascii(::Val{:linf_divb}) = "linf_divb"

pretty_form_utf(::typeof(lake_at_rest_error)) = "∑|H₀-(h+b)|"
pretty_form_ascii(::typeof(lake_at_rest_error)) = "|H0-(h+b)|"


end # @muladd


# specialized implementations specific to some solvers
include("analysis_dg1d.jl")
include("analysis_dg2d.jl")
include("analysis_dg2d_parallel.jl")
include("analysis_dg3d.jl")
include("analysis_dg3d_parallel.jl")<|MERGE_RESOLUTION|>--- conflicted
+++ resolved
@@ -201,13 +201,8 @@
 function (analysis_callback::AnalysisCallback)(integrator)
   semi = integrator.p
   mesh, equations, solver, cache = mesh_equations_solver_cache(semi)
-<<<<<<< HEAD
   (; dt, t) = integrator
-  iter = integrator.destats.naccept
-=======
-  @unpack dt, t = integrator
   iter = integrator.stats.naccept
->>>>>>> 4892a424
 
   # Record performance measurements and compute performance index (PID)
   runtime_since_last_analysis = 1.0e-9 * (time_ns() - analysis_callback.start_time_last_analysis)
