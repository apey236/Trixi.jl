--- conflicted
+++ resolved
@@ -6,13 +6,8 @@
 
 
 function calc_error_norms(func, u, t, analyzer,
-<<<<<<< HEAD
-                          mesh::AbstractMeshData{NDIMS}, equations, initial_condition,
+                          mesh::DGMultiMesh{NDIMS}, equations, initial_condition,
                           dg::DGMulti{NDIMS}, cache, cache_analysis; normalize=false) where {NDIMS}
-=======
-                          mesh::DGMultiMesh{NDIMS}, equations, initial_condition,
-                          dg::DGMulti{NDIMS}, cache, cache_analysis) where {NDIMS}
->>>>>>> 2b702a34
   rd = dg.basis
   md = mesh.md
   @unpack u_values = cache
