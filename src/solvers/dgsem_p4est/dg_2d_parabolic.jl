# This method is called when a SemidiscretizationHyperbolicParabolic is constructed.
# It constructs the basic `cache` used throughout the simulation to compute
# the RHS etc.
function create_cache_parabolic(mesh::P4estMesh{2}, equations_hyperbolic::AbstractEquations,
                                equations_parabolic::AbstractEquationsParabolic,
                                dg::DG, parabolic_scheme, RealT, uEltype)
    balance!(mesh)

    elements = init_elements(mesh, equations_hyperbolic, dg.basis, uEltype)
    interfaces = init_interfaces(mesh, equations_hyperbolic, dg.basis, elements)
    boundaries = init_boundaries(mesh, equations_hyperbolic, dg.basis, elements)
    mortars = init_mortars(mesh, equations_hyperbolic, dg.basis, elements)

    viscous_container = init_viscous_container_2d(nvariables(equations_hyperbolic),
                                                  nnodes(dg.basis), nelements(elements),
                                                  uEltype)

    cache = (; elements, interfaces, boundaries, mortars, viscous_container)

    return cache
end

# TODO: Remove in favor of the implementation for the TreeMesh 
#       once the P4estMesh can handle mortars as well
function rhs_parabolic!(du, u, t, mesh::P4estMesh{2},
                        equations_parabolic::AbstractEquationsParabolic,
                        initial_condition, boundary_conditions_parabolic, source_terms,
                        dg::DG, parabolic_scheme, cache, cache_parabolic)
    @unpack viscous_container = cache_parabolic
    @unpack u_transformed, gradients, flux_viscous = viscous_container

    # Convert conservative variables to a form more suitable for viscous flux calculations
    @trixi_timeit timer() "transform variables" begin
        transform_variables!(u_transformed, u, mesh, equations_parabolic,
                             dg, parabolic_scheme, cache, cache_parabolic)
    end

    # Compute the gradients of the transformed variables
    @trixi_timeit timer() "calculate gradient" begin
        calc_gradient!(gradients, u_transformed, t, mesh, equations_parabolic,
                       boundary_conditions_parabolic, dg, cache, cache_parabolic)
    end

    # Compute and store the viscous fluxes
    @trixi_timeit timer() "calculate viscous fluxes" begin
        calc_viscous_fluxes!(flux_viscous, gradients, u_transformed, mesh,
                             equations_parabolic, dg, cache, cache_parabolic)
    end

    # The remainder of this function is essentially a regular rhs! for parabolic
    # equations (i.e., it computes the divergence of the viscous fluxes)
    #
    # OBS! In `calc_viscous_fluxes!`, the viscous flux values at the volume nodes of each element have
    # been computed and stored in `fluxes_viscous`. In the following, we *reuse* (abuse) the
    # `interfaces` and `boundaries` containers in `cache_parabolic` to interpolate and store the
    # *fluxes* at the element surfaces, as opposed to interpolating and storing the *solution* (as it
    # is done in the hyperbolic operator). That is, `interfaces.u`/`boundaries.u` store *viscous flux values*
    # and *not the solution*.  The advantage is that a) we do not need to allocate more storage, b) we
    # do not need to recreate the existing data structure only with a different name, and c) we do not
    # need to interpolate solutions *and* gradients to the surfaces.

    # TODO: parabolic; reconsider current data structure reuse strategy

    # Reset du
    @trixi_timeit timer() "reset ∂u/∂t" reset_du!(du, dg, cache)

    # Calculate volume integral
    @trixi_timeit timer() "volume integral" begin
        calc_volume_integral!(du, flux_viscous, mesh, equations_parabolic, dg, cache)
    end

    # Prolong solution to interfaces
    @trixi_timeit timer() "prolong2interfaces" begin
        prolong2interfaces!(cache_parabolic, flux_viscous, mesh, equations_parabolic,
                            dg.surface_integral, dg, cache)
    end

    # Calculate interface fluxes
    @trixi_timeit timer() "interface flux" begin
        calc_interface_flux!(cache_parabolic.elements.surface_flux_values, mesh,
                             equations_parabolic, dg, cache_parabolic)
    end

    # Prolong solution to boundaries
    @trixi_timeit timer() "prolong2boundaries" begin
        prolong2boundaries!(cache_parabolic, flux_viscous, mesh, equations_parabolic,
                            dg.surface_integral, dg, cache)
    end

    # Calculate boundary fluxes
    @trixi_timeit timer() "boundary flux" begin
        calc_boundary_flux_divergence!(cache_parabolic, t,
                                       boundary_conditions_parabolic, mesh,
                                       equations_parabolic,
                                       dg.surface_integral, dg)
    end

    # Prolong solution to mortars (specialized for AbstractEquationsParabolic)
<<<<<<< HEAD
    # !!! NOTE: we reuse the hyperbolic cache here since it contains "mortars" and "u_threaded"
    # !!! Is this OK?
=======
    # !!! NOTE: we reuse the hyperbolic cache here since it contains "mortars" and "u_threaded". See https://github.com/trixi-framework/Trixi.jl/issues/1674 for a discussion
>>>>>>> b5d0a502
    @trixi_timeit timer() "prolong2mortars" begin
        prolong2mortars_divergence!(cache, flux_viscous, mesh, equations_parabolic,
                                    dg.mortar, dg.surface_integral, dg)
    end

    # Calculate mortar fluxes (specialized for AbstractEquationsParabolic)
    @trixi_timeit timer() "mortar flux" begin
<<<<<<< HEAD
        calc_mortar_flux_divergence!(cache_parabolic.elements.surface_flux_values, 
                                     mesh, equations_parabolic, dg.mortar, 
                                     dg.surface_integral, dg, cache)
    end

=======
        calc_mortar_flux_divergence!(cache_parabolic.elements.surface_flux_values,
                                     mesh, equations_parabolic, dg.mortar,
                                     dg.surface_integral, dg, cache)
    end
>>>>>>> b5d0a502

    # Calculate surface integrals
    @trixi_timeit timer() "surface integral" begin
        calc_surface_integral!(du, u, mesh, equations_parabolic,
                               dg.surface_integral, dg, cache_parabolic)
    end

    # Apply Jacobian from mapping to reference element
    @trixi_timeit timer() "Jacobian" begin
        apply_jacobian_parabolic!(du, mesh, equations_parabolic, dg, cache_parabolic)
    end

    return nothing
end

function calc_gradient!(gradients, u_transformed, t,
                        mesh::P4estMesh{2}, equations_parabolic,
                        boundary_conditions_parabolic, dg::DG,
                        cache, cache_parabolic)
    gradients_x, gradients_y = gradients

    # Reset du
    @trixi_timeit timer() "reset gradients" begin
        reset_du!(gradients_x, dg, cache)
        reset_du!(gradients_y, dg, cache)
    end

    # Calculate volume integral
    @trixi_timeit timer() "volume integral" begin
        (; derivative_dhat) = dg.basis
        (; contravariant_vectors) = cache.elements

        @threaded for element in eachelement(dg, cache)

            # Calculate gradients with respect to reference coordinates in one element
            for j in eachnode(dg), i in eachnode(dg)
                u_node = get_node_vars(u_transformed, equations_parabolic, dg, i, j,
                                       element)

                for ii in eachnode(dg)
                    multiply_add_to_node_vars!(gradients_x, derivative_dhat[ii, i], u_node,
                                               equations_parabolic, dg, ii, j, element)
                end

                for jj in eachnode(dg)
                    multiply_add_to_node_vars!(gradients_y, derivative_dhat[jj, j], u_node,
                                               equations_parabolic, dg, i, jj, element)
                end
            end

            # now that the reference coordinate gradients are computed, transform them node-by-node to physical gradients
            # using the contravariant vectors
            for j in eachnode(dg), i in eachnode(dg)
                Ja11, Ja12 = get_contravariant_vector(1, contravariant_vectors, i, j,
                                                      element)
                Ja21, Ja22 = get_contravariant_vector(2, contravariant_vectors, i, j,
                                                      element)

                gradients_reference_1 = get_node_vars(gradients_x, equations_parabolic, dg,
                                                      i, j, element)
                gradients_reference_2 = get_node_vars(gradients_y, equations_parabolic, dg,
                                                      i, j, element)

                # note that the contravariant vectors are transposed compared with computations of flux
                # divergences in `calc_volume_integral!`. See
                # https://github.com/trixi-framework/Trixi.jl/pull/1490#discussion_r1213345190
                # for a more detailed discussion.
                gradient_x_node = Ja11 * gradients_reference_1 +
                                  Ja21 * gradients_reference_2
                gradient_y_node = Ja12 * gradients_reference_1 +
                                  Ja22 * gradients_reference_2

                set_node_vars!(gradients_x, gradient_x_node, equations_parabolic, dg, i, j,
                               element)
                set_node_vars!(gradients_y, gradient_y_node, equations_parabolic, dg, i, j,
                               element)
            end
        end
    end

<<<<<<< HEAD
    # Prolong solution to interfaces. This reuses P4est `prolong2interfaces`. 
=======
    # Prolong solution to interfaces. 
    # This reuses `prolong2interfaces` for the purely hyperbolic case.
>>>>>>> b5d0a502
    @trixi_timeit timer() "prolong2interfaces" begin
        prolong2interfaces!(cache_parabolic, u_transformed, mesh,
                            equations_parabolic, dg.surface_integral, dg)
    end

    # Calculate interface fluxes for the gradient. 
    # This reuses `calc_interface_flux!` for the purely hyperbolic case.
    @trixi_timeit timer() "interface flux" begin
        calc_interface_flux!(cache_parabolic.elements.surface_flux_values,
                             mesh, False(), # False() = no nonconservative terms
                             equations_parabolic, dg.surface_integral, dg, cache_parabolic)
    end

    # Prolong solution to boundaries
    @trixi_timeit timer() "prolong2boundaries" begin
        prolong2boundaries!(cache_parabolic, u_transformed, mesh,
                            equations_parabolic, dg.surface_integral, dg)
    end

    # Calculate boundary fluxes
    @trixi_timeit timer() "boundary flux" begin
        calc_boundary_flux_gradients!(cache_parabolic, t, boundary_conditions_parabolic,
                                      mesh, equations_parabolic, dg.surface_integral, dg)
    end

<<<<<<< HEAD
    # Prolong solution to mortars. These should reuse the hyperbolic version of `prolong2mortars`
    # !!! NOTE: we reuse the hyperbolic cache here, since it contains both `mortars` and `u_threaded`. 
    # !!! should we have a separate mortars/u_threaded in cache_parabolic?
=======
    # Prolong solution to mortars. This resues the hyperbolic version of `prolong2mortars`
>>>>>>> b5d0a502
    @trixi_timeit timer() "prolong2mortars" begin
        prolong2mortars!(cache, u_transformed, mesh, equations_parabolic,
                         dg.mortar, dg.surface_integral, dg)
    end

<<<<<<< HEAD
    # Calculate mortar fluxes. These should reuse the hyperbolic version of `calc_mortar_flux`,
    # along with a specialization on `calc_mortar_flux!` and `mortar_fluxes_to_elements!` for 
=======
    # Calculate mortar fluxes. This reuses the hyperbolic version of `calc_mortar_flux`,
    # along with a specialization on `calc_mortar_flux!(fstar, ...)` and `mortar_fluxes_to_elements!` for 
>>>>>>> b5d0a502
    # AbstractEquationsParabolic. 
    @trixi_timeit timer() "mortar flux" begin
        calc_mortar_flux!(cache_parabolic.elements.surface_flux_values,
                          mesh, False(), # False() = no nonconservative terms
                          equations_parabolic,
                          dg.mortar, dg.surface_integral, dg, cache)
    end

    # Calculate surface integrals
    @trixi_timeit timer() "surface integral" begin
        (; boundary_interpolation) = dg.basis
        (; surface_flux_values) = cache_parabolic.elements
        (; contravariant_vectors) = cache.elements

        # Access the factors only once before beginning the loop to increase performance.
        # We also use explicit assignments instead of `+=` to let `@muladd` turn these
        # into FMAs (see comment at the top of the file).
        factor_1 = boundary_interpolation[1, 1]
        factor_2 = boundary_interpolation[nnodes(dg), 2]
        @threaded for element in eachelement(dg, cache)
            for l in eachnode(dg)
                for v in eachvariable(equations_parabolic)

                    # Compute x-component of gradients

                    # surface at -x
                    normal_direction_x, _ = get_normal_direction(1, contravariant_vectors,
                                                                 1, l, element)
                    gradients_x[v, 1, l, element] = (gradients_x[v, 1, l, element] +
                                                     surface_flux_values[v, l, 1, element] *
                                                     factor_1 * normal_direction_x)

                    # surface at +x
                    normal_direction_x, _ = get_normal_direction(2, contravariant_vectors,
                                                                 nnodes(dg), l, element)
                    gradients_x[v, nnodes(dg), l, element] = (gradients_x[v, nnodes(dg), l,
                                                                          element] +
                                                              surface_flux_values[v, l, 2,
                                                                                  element] *
                                                              factor_2 * normal_direction_x)

                    # surface at -y
                    normal_direction_x, _ = get_normal_direction(3, contravariant_vectors,
                                                                 l, 1, element)
                    gradients_x[v, l, 1, element] = (gradients_x[v, l, 1, element] +
                                                     surface_flux_values[v, l, 3, element] *
                                                     factor_1 * normal_direction_x)

                    # surface at +y
                    normal_direction_x, _ = get_normal_direction(4, contravariant_vectors,
                                                                 l, nnodes(dg), element)
                    gradients_x[v, l, nnodes(dg), element] = (gradients_x[v, l, nnodes(dg),
                                                                          element] +
                                                              surface_flux_values[v, l, 4,
                                                                                  element] *
                                                              factor_2 * normal_direction_x)

                    # Compute y-component of gradients

                    # surface at -x
                    _, normal_direction_y = get_normal_direction(1, contravariant_vectors,
                                                                 1, l, element)
                    gradients_y[v, 1, l, element] = (gradients_y[v, 1, l, element] +
                                                     surface_flux_values[v, l, 1, element] *
                                                     factor_1 * normal_direction_y)

                    # surface at +x
                    _, normal_direction_y = get_normal_direction(2, contravariant_vectors,
                                                                 nnodes(dg), l, element)
                    gradients_y[v, nnodes(dg), l, element] = (gradients_y[v, nnodes(dg), l,
                                                                          element] +
                                                              surface_flux_values[v, l, 2,
                                                                                  element] *
                                                              factor_2 * normal_direction_y)

                    # surface at -y
                    _, normal_direction_y = get_normal_direction(3, contravariant_vectors,
                                                                 l, 1, element)
                    gradients_y[v, l, 1, element] = (gradients_y[v, l, 1, element] +
                                                     surface_flux_values[v, l, 3, element] *
                                                     factor_1 * normal_direction_y)

                    # surface at +y
                    _, normal_direction_y = get_normal_direction(4, contravariant_vectors,
                                                                 l, nnodes(dg), element)
                    gradients_y[v, l, nnodes(dg), element] = (gradients_y[v, l, nnodes(dg),
                                                                          element] +
                                                              surface_flux_values[v, l, 4,
                                                                                  element] *
                                                              factor_2 * normal_direction_y)
                end
            end
        end
    end

    # Apply Jacobian from mapping to reference element
    @trixi_timeit timer() "Jacobian" begin
        apply_jacobian_parabolic!(gradients_x, mesh, equations_parabolic, dg,
                                  cache_parabolic)
        apply_jacobian_parabolic!(gradients_y, mesh, equations_parabolic, dg,
                                  cache_parabolic)
    end

    return nothing
end

<<<<<<< HEAD
# This version is called during `calc_gradients!` and must be specialized because the flux
# in the gradient is {u} which doesn't depend on normals. Thus, you don't need to scale by 
# 2 and flip the sign when storing the mortar fluxes back into surface_flux_values
=======
# This version is called during `calc_gradients!` and must be specialized because the 
# flux for the gradient is {u}, which doesn't depend on the outward normal. Thus, 
# you don't need to scale by 2 (e.g., the scaling factor in the normals (and in the 
# contravariant vectors) along large/small elements across a non-conforming 
# interface in 2D) and flip the sign when storing the mortar fluxes back 
# into `surface_flux_values`.
>>>>>>> b5d0a502
@inline function mortar_fluxes_to_elements!(surface_flux_values,
                                            mesh::Union{P4estMesh{2}, T8codeMesh{2}},
                                            equations::AbstractEquationsParabolic,
                                            mortar_l2::LobattoLegendreMortarL2,
                                            dg::DGSEM, cache, mortar, fstar, u_buffer)
    @unpack neighbor_ids, node_indices = cache.mortars
    # Copy solution small to small
    small_indices = node_indices[1, mortar]
    small_direction = indices2direction(small_indices)

    for position in 1:2
        element = neighbor_ids[position, mortar]
        for i in eachnode(dg)
            for v in eachvariable(equations)
                surface_flux_values[v, i, small_direction, element] = fstar[position][v,
                                                                                      i]
            end
        end
    end

    # Project small fluxes to large element.
    multiply_dimensionwise!(u_buffer,
                            mortar_l2.reverse_upper, fstar[2],
                            mortar_l2.reverse_lower, fstar[1])

<<<<<<< HEAD
    # The flux is calculated in the outward direction of the small elements,
    # so the sign must be switched to get the flux in outward direction
    # of the large element.
    # The contravariant vectors of the large element (and therefore the normal
    # vectors of the large element as well) are twice as large as the
    # contravariant vectors of the small elements. Therefore, the flux needs
    # to be scaled by a factor of 2 to obtain the flux of the large element.
    # u_buffer .*= 0.5

=======
>>>>>>> b5d0a502
    # Copy interpolated flux values from buffer to large element face in the
    # correct orientation.
    # Note that the index of the small sides will always run forward but
    # the index of the large side might need to run backwards for flipped sides.
    large_element = neighbor_ids[3, mortar]
    large_indices = node_indices[2, mortar]
    large_direction = indices2direction(large_indices)

    if :i_backward in large_indices
        for i in eachnode(dg)
            for v in eachvariable(equations)
                surface_flux_values[v, end + 1 - i, large_direction, large_element] = u_buffer[v,
                                                                                               i]
            end
        end
    else
        for i in eachnode(dg)
            for v in eachvariable(equations)
                surface_flux_values[v, i, large_direction, large_element] = u_buffer[v,
                                                                                     i]
            end
        end
    end

    return nothing
end

# This version is used for parabolic gradient computations
@inline function calc_interface_flux!(surface_flux_values, mesh::P4estMesh{2},
                                      nonconservative_terms::False,
                                      equations::AbstractEquationsParabolic,
                                      surface_integral, dg::DG, cache,
                                      interface_index, normal_direction,
                                      primary_node_index, primary_direction_index,
                                      primary_element_index,
                                      secondary_node_index, secondary_direction_index,
                                      secondary_element_index)
    @unpack u = cache.interfaces
    @unpack surface_flux = surface_integral

    u_ll, u_rr = get_surface_node_vars(u, equations, dg, primary_node_index,
                                       interface_index)

    flux_ = 0.5 * (u_ll + u_rr) # we assume that the gradient computations utilize a central flux

    # Note that we don't flip the sign on the secondary flux. This is because for parabolic terms,
    # the normals are not embedded in `flux_` for the parabolic gradient computations.
    for v in eachvariable(equations)
        surface_flux_values[v, primary_node_index, primary_direction_index, primary_element_index] = flux_[v]
        surface_flux_values[v, secondary_node_index, secondary_direction_index, secondary_element_index] = flux_[v]
    end
end

# This is the version used when calculating the divergence of the viscous fluxes
function calc_volume_integral!(du, flux_viscous,
                               mesh::P4estMesh{2},
                               equations_parabolic::AbstractEquationsParabolic,
                               dg::DGSEM, cache)
    (; derivative_dhat) = dg.basis
    (; contravariant_vectors) = cache.elements
    flux_viscous_x, flux_viscous_y = flux_viscous

    @threaded for element in eachelement(dg, cache)
        # Calculate volume terms in one element
        for j in eachnode(dg), i in eachnode(dg)
            flux1 = get_node_vars(flux_viscous_x, equations_parabolic, dg, i, j, element)
            flux2 = get_node_vars(flux_viscous_y, equations_parabolic, dg, i, j, element)

            # Compute the contravariant flux by taking the scalar product of the
            # first contravariant vector Ja^1 and the flux vector
            Ja11, Ja12 = get_contravariant_vector(1, contravariant_vectors, i, j, element)
            contravariant_flux1 = Ja11 * flux1 + Ja12 * flux2
            for ii in eachnode(dg)
                multiply_add_to_node_vars!(du, derivative_dhat[ii, i], contravariant_flux1,
                                           equations_parabolic, dg, ii, j, element)
            end

            # Compute the contravariant flux by taking the scalar product of the
            # second contravariant vector Ja^2 and the flux vector
            Ja21, Ja22 = get_contravariant_vector(2, contravariant_vectors, i, j, element)
            contravariant_flux2 = Ja21 * flux1 + Ja22 * flux2
            for jj in eachnode(dg)
                multiply_add_to_node_vars!(du, derivative_dhat[jj, j], contravariant_flux2,
                                           equations_parabolic, dg, i, jj, element)
            end
        end
    end

    return nothing
end

# This is the version used when calculating the divergence of the viscous fluxes
# We pass the `surface_integral` argument solely for dispatch
function prolong2interfaces!(cache_parabolic, flux_viscous,
                             mesh::P4estMesh{2},
                             equations_parabolic::AbstractEquationsParabolic,
                             surface_integral, dg::DG, cache)
    (; interfaces) = cache_parabolic
    (; contravariant_vectors) = cache_parabolic.elements
    index_range = eachnode(dg)
    flux_viscous_x, flux_viscous_y = flux_viscous

    @threaded for interface in eachinterface(dg, cache)
        # Copy solution data from the primary element using "delayed indexing" with
        # a start value and a step size to get the correct face and orientation.
        # Note that in the current implementation, the interface will be
        # "aligned at the primary element", i.e., the index of the primary side
        # will always run forwards.
        primary_element = interfaces.neighbor_ids[1, interface]
        primary_indices = interfaces.node_indices[1, interface]
        primary_direction = indices2direction(primary_indices)

        i_primary_start, i_primary_step = index_to_start_step_2d(primary_indices[1],
                                                                 index_range)
        j_primary_start, j_primary_step = index_to_start_step_2d(primary_indices[2],
                                                                 index_range)

        i_primary = i_primary_start
        j_primary = j_primary_start
        for i in eachnode(dg)

            # this is the outward normal direction on the primary element
            normal_direction = get_normal_direction(primary_direction,
                                                    contravariant_vectors,
                                                    i_primary, j_primary, primary_element)

            for v in eachvariable(equations_parabolic)
                # OBS! `interfaces.u` stores the interpolated *fluxes* and *not the solution*!
                flux_viscous = SVector(flux_viscous_x[v, i_primary, j_primary,
                                                      primary_element],
                                       flux_viscous_y[v, i_primary, j_primary,
                                                      primary_element])

                interfaces.u[1, v, i, interface] = dot(flux_viscous, normal_direction)
            end
            i_primary += i_primary_step
            j_primary += j_primary_step
        end

        # Copy solution data from the secondary element using "delayed indexing" with
        # a start value and a step size to get the correct face and orientation.
        secondary_element = interfaces.neighbor_ids[2, interface]
        secondary_indices = interfaces.node_indices[2, interface]
        secondary_direction = indices2direction(secondary_indices)

        i_secondary_start, i_secondary_step = index_to_start_step_2d(secondary_indices[1],
                                                                     index_range)
        j_secondary_start, j_secondary_step = index_to_start_step_2d(secondary_indices[2],
                                                                     index_range)

        i_secondary = i_secondary_start
        j_secondary = j_secondary_start
        for i in eachnode(dg)
            # This is the outward normal direction on the secondary element.
            # Here, we assume that normal_direction on the secondary element is
            # the negative of normal_direction on the primary element.
            normal_direction = get_normal_direction(secondary_direction,
                                                    contravariant_vectors,
                                                    i_secondary, j_secondary,
                                                    secondary_element)

            for v in eachvariable(equations_parabolic)
                # OBS! `interfaces.u` stores the interpolated *fluxes* and *not the solution*!
                flux_viscous = SVector(flux_viscous_x[v, i_secondary, j_secondary,
                                                      secondary_element],
                                       flux_viscous_y[v, i_secondary, j_secondary,
                                                      secondary_element])
                # store the normal flux with respect to the primary normal direction
                interfaces.u[2, v, i, interface] = -dot(flux_viscous, normal_direction)
            end
            i_secondary += i_secondary_step
            j_secondary += j_secondary_step
        end
    end

    return nothing
end

# This version is used for divergence flux computations 
function calc_interface_flux!(surface_flux_values,
                              mesh::P4estMesh{2}, equations_parabolic,
                              dg::DG, cache_parabolic)
    (; neighbor_ids, node_indices) = cache_parabolic.interfaces
    (; contravariant_vectors) = cache_parabolic.elements
    index_range = eachnode(dg)
    index_end = last(index_range)

    @threaded for interface in eachinterface(dg, cache_parabolic)
        # Get element and side index information on the primary element
        primary_element = neighbor_ids[1, interface]
        primary_indices = node_indices[1, interface]
        primary_direction_index = indices2direction(primary_indices)

        # Create the local i,j indexing on the primary element used to pull normal direction information
        i_primary_start, i_primary_step = index_to_start_step_2d(primary_indices[1],
                                                                 index_range)
        j_primary_start, j_primary_step = index_to_start_step_2d(primary_indices[2],
                                                                 index_range)

        i_primary = i_primary_start
        j_primary = j_primary_start

        # Get element and side index information on the secondary element
        secondary_element = neighbor_ids[2, interface]
        secondary_indices = node_indices[2, interface]
        secondary_direction_index = indices2direction(secondary_indices)

        # Initiate the secondary index to be used in the surface for loop.
        # This index on the primary side will always run forward but
        # the secondary index might need to run backwards for flipped sides.
        if :i_backward in secondary_indices
            node_secondary = index_end
            node_secondary_step = -1
        else
            node_secondary = 1
            node_secondary_step = 1
        end

        for node in eachnode(dg)
            # We prolong the viscous flux dotted with respect the outward normal on the 
            # primary element. We assume a BR-1 type of flux.
            viscous_flux_normal_ll, viscous_flux_normal_rr = get_surface_node_vars(cache_parabolic.interfaces.u,
                                                                                   equations_parabolic,
                                                                                   dg, node,
                                                                                   interface)

            flux = 0.5 * (viscous_flux_normal_ll + viscous_flux_normal_rr)

            for v in eachvariable(equations_parabolic)
                surface_flux_values[v, node, primary_direction_index, primary_element] = flux[v]
                surface_flux_values[v, node_secondary, secondary_direction_index, secondary_element] = -flux[v]
            end

            # Increment primary element indices to pull the normal direction
            i_primary += i_primary_step
            j_primary += j_primary_step
            # Increment the surface node index along the secondary element
            node_secondary += node_secondary_step
        end
    end

    return nothing
end

function prolong2mortars_divergence!(cache, flux_viscous::Vector{Array{uEltype, 4}},
                                     mesh::Union{P4estMesh{2}, T8codeMesh{2}}, equations,
                                     mortar_l2::LobattoLegendreMortarL2,
                                     surface_integral, dg::DGSEM) where {uEltype <: Real}
    @unpack neighbor_ids, node_indices = cache.mortars
    @unpack contravariant_vectors = cache.elements
    index_range = eachnode(dg)

    flux_viscous_x, flux_viscous_y = flux_viscous

    @threaded for mortar in eachmortar(dg, cache)
        # Copy solution data from the small elements using "delayed indexing" with
        # a start value and a step size to get the correct face and orientation.
        small_indices = node_indices[1, mortar]
        direction_index = indices2direction(small_indices)

        i_small_start, i_small_step = index_to_start_step_2d(small_indices[1],
                                                             index_range)
        j_small_start, j_small_step = index_to_start_step_2d(small_indices[2],
                                                             index_range)

        for position in 1:2
            i_small = i_small_start
            j_small = j_small_start
            element = neighbor_ids[position, mortar]
            for i in eachnode(dg)
<<<<<<< HEAD
                normal_direction = get_normal_direction(direction_index, contravariant_vectors,
                                                        i_small, j_small, element)
                                              
=======
                normal_direction = get_normal_direction(direction_index,
                                                        contravariant_vectors,
                                                        i_small, j_small, element)

>>>>>>> b5d0a502
                for v in eachvariable(equations)
                    flux_viscous = SVector(flux_viscous_x[v, i_small, j_small, element],
                                           flux_viscous_y[v, i_small, j_small, element])

<<<<<<< HEAD
                    cache.mortars.u[1, v, position, i, mortar] = dot(flux_viscous, normal_direction)
=======
                    cache.mortars.u[1, v, position, i, mortar] = dot(flux_viscous,
                                                                     normal_direction)
>>>>>>> b5d0a502
                end
                i_small += i_small_step
                j_small += j_small_step
            end
        end

        # Buffer to copy solution values of the large element in the correct orientation
        # before interpolating
        u_buffer = cache.u_threaded[Threads.threadid()]

        # Copy solution of large element face to buffer in the
        # correct orientation
        large_indices = node_indices[2, mortar]
        direction_index = indices2direction(large_indices)

        i_large_start, i_large_step = index_to_start_step_2d(large_indices[1],
                                                             index_range)
        j_large_start, j_large_step = index_to_start_step_2d(large_indices[2],
                                                             index_range)

        i_large = i_large_start
        j_large = j_large_start
        element = neighbor_ids[3, mortar]
        for i in eachnode(dg)
            normal_direction = get_normal_direction(direction_index, contravariant_vectors,
                                                    i_large, j_large, element)

            for v in eachvariable(equations)
                flux_viscous = SVector(flux_viscous_x[v, i_large, j_large, element],
                                       flux_viscous_y[v, i_large, j_large, element])

                # We prolong the viscous flux dotted with respect the outward normal 
                # on the small element. We scale by -1/2 here because the normal 
                # direction on the large element is negative 2x that of the small 
                # element (these normal directions are "scaled" by the surface Jacobian)
                u_buffer[v, i] = -0.5 * dot(flux_viscous, normal_direction)
            end
            i_large += i_large_step
            j_large += j_large_step
        end

        # Interpolate large element face data from buffer to small face locations
        multiply_dimensionwise!(view(cache.mortars.u, 2, :, 1, :, mortar),
                                mortar_l2.forward_lower,
                                u_buffer)
        multiply_dimensionwise!(view(cache.mortars.u, 2, :, 2, :, mortar),
                                mortar_l2.forward_upper,
                                u_buffer)
    end

    return nothing
end

# We specialize `calc_mortar_flux!` for the divergence part of 
# the parabolic terms. 
function calc_mortar_flux_divergence!(surface_flux_values,
                                      mesh::Union{P4estMesh{2}, T8codeMesh{2}},
                                      equations::AbstractEquationsParabolic,
                                      mortar_l2::LobattoLegendreMortarL2,
                                      surface_integral, dg::DG, cache)
    @unpack neighbor_ids, node_indices = cache.mortars
    @unpack contravariant_vectors = cache.elements
    @unpack fstar_upper_threaded, fstar_lower_threaded = cache
    index_range = eachnode(dg)

    @threaded for mortar in eachmortar(dg, cache)
        # Choose thread-specific pre-allocated container
        fstar = (fstar_lower_threaded[Threads.threadid()],
                 fstar_upper_threaded[Threads.threadid()])

<<<<<<< HEAD
        # Get index information on the small elements
        small_indices = node_indices[1, mortar]
        small_direction = indices2direction(small_indices)

        i_small_start, i_small_step = index_to_start_step_2d(small_indices[1],
                                                             index_range)
        j_small_start, j_small_step = index_to_start_step_2d(small_indices[2],
                                                             index_range)

        for position in 1:2
            i_small = i_small_start
            j_small = j_small_start
            for node in eachnode(dg)
                                
=======
        for position in 1:2
            for node in eachnode(dg)
>>>>>>> b5d0a502
                for v in eachvariable(equations)
                    viscous_flux_normal_ll = cache.mortars.u[1, v, position, node, mortar]
                    viscous_flux_normal_rr = cache.mortars.u[2, v, position, node, mortar]

                    # TODO: parabolic; only BR1 at the moment
<<<<<<< HEAD
                    fstar[position][v, node] = 0.5 * (viscous_flux_normal_ll + viscous_flux_normal_rr)
                end

                i_small += i_small_step
                j_small += j_small_step
=======
                    fstar[position][v, node] = 0.5 * (viscous_flux_normal_ll +
                                                viscous_flux_normal_rr)
                end
>>>>>>> b5d0a502
            end
        end

        # Buffer to interpolate flux values of the large element to before
        # copying in the correct orientation
        u_buffer = cache.u_threaded[Threads.threadid()]

        # this reuses the hyperbolic version of `mortar_fluxes_to_elements!`
        mortar_fluxes_to_elements!(surface_flux_values,
                                   mesh, equations, mortar_l2, dg, cache,
                                   mortar, fstar, u_buffer)
    end

    return nothing
end

<<<<<<< HEAD
# NOTE: Use analogy to "calc_mortar_flux!" for hyperbolic eqs with no nonconservative terms.
# Reasoning: "calc_interface_flux!" for parabolic part is implemented as the version for 
# hyperbolic terms with conserved terms only, i.e., no nonconservative terms.
@inline function calc_mortar_flux!(fstar,
                                   mesh::Union{P4estMesh{2}, T8codeMesh{2}},
                                   nonconservative_terms::False, 
=======
# We structure `calc_interface_flux!` similarly to "calc_mortar_flux!" for 
# hyperbolic  equations with no nonconservative terms. 
# The reasoning is that parabolic fluxes are treated like conservative 
# terms (e.g., we compute a viscous conservative "flux") and thus no
# non-conservative terms are present. 
@inline function calc_mortar_flux!(fstar,
                                   mesh::Union{P4estMesh{2}, T8codeMesh{2}},
                                   nonconservative_terms::False,
>>>>>>> b5d0a502
                                   equations::AbstractEquationsParabolic,
                                   surface_integral, dg::DG, cache,
                                   mortar_index, position_index, normal_direction,
                                   node_index)
    @unpack u = cache.mortars
    @unpack surface_flux = surface_integral

    u_ll, u_rr = get_surface_node_vars(u, equations, dg, position_index, node_index,
                                       mortar_index)

    # TODO: parabolic; only BR1 at the moment
    flux_ = 0.5 * (u_ll + u_rr)

    # Copy flux to buffer
    set_node_vars!(fstar[position_index], flux_, equations, dg, node_index)
end

# TODO: parabolic, finish implementing `calc_boundary_flux_gradients!` and `calc_boundary_flux_divergence!`
function prolong2boundaries!(cache_parabolic, flux_viscous,
                             mesh::P4estMesh{2},
                             equations_parabolic::AbstractEquationsParabolic,
                             surface_integral, dg::DG, cache)
    (; boundaries) = cache_parabolic
    (; contravariant_vectors) = cache_parabolic.elements
    index_range = eachnode(dg)

    flux_viscous_x, flux_viscous_y = flux_viscous

    @threaded for boundary in eachboundary(dg, cache_parabolic)
        # Copy solution data from the element using "delayed indexing" with
        # a start value and a step size to get the correct face and orientation.
        element = boundaries.neighbor_ids[boundary]
        node_indices = boundaries.node_indices[boundary]
        direction = indices2direction(node_indices)

        i_node_start, i_node_step = index_to_start_step_2d(node_indices[1], index_range)
        j_node_start, j_node_step = index_to_start_step_2d(node_indices[2], index_range)

        i_node = i_node_start
        j_node = j_node_start
        for i in eachnode(dg)
            # this is the outward normal direction on the primary element
            normal_direction = get_normal_direction(direction, contravariant_vectors,
                                                    i_node, j_node, element)

            for v in eachvariable(equations_parabolic)
                flux_viscous = SVector(flux_viscous_x[v, i_node, j_node, element],
                                       flux_viscous_y[v, i_node, j_node, element])

                boundaries.u[v, i, boundary] = dot(flux_viscous, normal_direction)
            end
            i_node += i_node_step
            j_node += j_node_step
        end
    end
    return nothing
end

function calc_boundary_flux_gradients!(cache, t,
                                       boundary_condition::Union{BoundaryConditionPeriodic,
                                                                 BoundaryConditionDoNothing},
                                       mesh::P4estMesh, equations, surface_integral, dg::DG)
    @assert isempty(eachboundary(dg, cache))
end

# Function barrier for type stability
function calc_boundary_flux_gradients!(cache, t, boundary_conditions, mesh::P4estMesh,
                                       equations, surface_integral, dg::DG)
    (; boundary_condition_types, boundary_indices) = boundary_conditions

    calc_boundary_flux_by_type!(cache, t, boundary_condition_types, boundary_indices,
                                Gradient(), mesh, equations, surface_integral, dg)
    return nothing
end

function calc_boundary_flux_divergence!(cache, t, boundary_conditions, mesh::P4estMesh,
                                        equations, surface_integral, dg::DG)
    (; boundary_condition_types, boundary_indices) = boundary_conditions

    calc_boundary_flux_by_type!(cache, t, boundary_condition_types, boundary_indices,
                                Divergence(), mesh, equations, surface_integral, dg)
    return nothing
end

# Iterate over tuples of boundary condition types and associated indices
# in a type-stable way using "lispy tuple programming".
function calc_boundary_flux_by_type!(cache, t, BCs::NTuple{N, Any},
                                     BC_indices::NTuple{N, Vector{Int}},
                                     operator_type,
                                     mesh::P4estMesh,
                                     equations, surface_integral, dg::DG) where {N}
    # Extract the boundary condition type and index vector
    boundary_condition = first(BCs)
    boundary_condition_indices = first(BC_indices)
    # Extract the remaining types and indices to be processed later
    remaining_boundary_conditions = Base.tail(BCs)
    remaining_boundary_condition_indices = Base.tail(BC_indices)

    # process the first boundary condition type
    calc_boundary_flux!(cache, t, boundary_condition, boundary_condition_indices,
                        operator_type, mesh, equations, surface_integral, dg)

    # recursively call this method with the unprocessed boundary types
    calc_boundary_flux_by_type!(cache, t, remaining_boundary_conditions,
                                remaining_boundary_condition_indices,
                                operator_type,
                                mesh, equations, surface_integral, dg)

    return nothing
end

# terminate the type-stable iteration over tuples
function calc_boundary_flux_by_type!(cache, t, BCs::Tuple{}, BC_indices::Tuple{},
                                     operator_type, mesh::P4estMesh, equations,
                                     surface_integral, dg::DG)
    nothing
end

function calc_boundary_flux!(cache, t,
                             boundary_condition_parabolic, # works with Dict types
                             boundary_condition_indices,
                             operator_type, mesh::P4estMesh{2},
                             equations_parabolic::AbstractEquationsParabolic,
                             surface_integral, dg::DG)
    (; boundaries) = cache
    (; node_coordinates, surface_flux_values) = cache.elements
    (; contravariant_vectors) = cache.elements
    index_range = eachnode(dg)

    @threaded for local_index in eachindex(boundary_condition_indices)
        # Use the local index to get the global boundary index from the pre-sorted list
        boundary_index = boundary_condition_indices[local_index]

        # Get information on the adjacent element, compute the surface fluxes,
        # and store them
        element = boundaries.neighbor_ids[boundary_index]
        node_indices = boundaries.node_indices[boundary_index]
        direction_index = indices2direction(node_indices)

        i_node_start, i_node_step = index_to_start_step_2d(node_indices[1], index_range)
        j_node_start, j_node_step = index_to_start_step_2d(node_indices[2], index_range)

        i_node = i_node_start
        j_node = j_node_start
        for node_index in eachnode(dg)
            # Extract solution data from boundary container
            u_inner = get_node_vars(boundaries.u, equations_parabolic, dg, node_index,
                                    boundary_index)

            # Outward-pointing normal direction (not normalized)
            normal_direction = get_normal_direction(direction_index, contravariant_vectors,
                                                    i_node, j_node, element)

            # TODO: revisit if we want more general boundary treatments.
            # This assumes the gradient numerical flux at the boundary is the gradient variable,
            # which is consistent with BR1, LDG.
            flux_inner = u_inner

            # Coordinates at boundary node
            x = get_node_coords(node_coordinates, equations_parabolic, dg, i_node, j_node,
                                element)

            flux_ = boundary_condition_parabolic(flux_inner, u_inner, normal_direction,
                                                 x, t, operator_type, equations_parabolic)

            # Copy flux to element storage in the correct orientation
            for v in eachvariable(equations_parabolic)
                surface_flux_values[v, node_index, direction_index, element] = flux_[v]
            end

            i_node += i_node_step
            j_node += j_node_step
        end
    end
end<|MERGE_RESOLUTION|>--- conflicted
+++ resolved
@@ -96,12 +96,7 @@
     end
 
     # Prolong solution to mortars (specialized for AbstractEquationsParabolic)
-<<<<<<< HEAD
-    # !!! NOTE: we reuse the hyperbolic cache here since it contains "mortars" and "u_threaded"
-    # !!! Is this OK?
-=======
     # !!! NOTE: we reuse the hyperbolic cache here since it contains "mortars" and "u_threaded". See https://github.com/trixi-framework/Trixi.jl/issues/1674 for a discussion
->>>>>>> b5d0a502
     @trixi_timeit timer() "prolong2mortars" begin
         prolong2mortars_divergence!(cache, flux_viscous, mesh, equations_parabolic,
                                     dg.mortar, dg.surface_integral, dg)
@@ -109,18 +104,10 @@
 
     # Calculate mortar fluxes (specialized for AbstractEquationsParabolic)
     @trixi_timeit timer() "mortar flux" begin
-<<<<<<< HEAD
-        calc_mortar_flux_divergence!(cache_parabolic.elements.surface_flux_values, 
-                                     mesh, equations_parabolic, dg.mortar, 
-                                     dg.surface_integral, dg, cache)
-    end
-
-=======
         calc_mortar_flux_divergence!(cache_parabolic.elements.surface_flux_values,
                                      mesh, equations_parabolic, dg.mortar,
                                      dg.surface_integral, dg, cache)
     end
->>>>>>> b5d0a502
 
     # Calculate surface integrals
     @trixi_timeit timer() "surface integral" begin
@@ -201,12 +188,8 @@
         end
     end
 
-<<<<<<< HEAD
-    # Prolong solution to interfaces. This reuses P4est `prolong2interfaces`. 
-=======
     # Prolong solution to interfaces. 
     # This reuses `prolong2interfaces` for the purely hyperbolic case.
->>>>>>> b5d0a502
     @trixi_timeit timer() "prolong2interfaces" begin
         prolong2interfaces!(cache_parabolic, u_transformed, mesh,
                             equations_parabolic, dg.surface_integral, dg)
@@ -232,25 +215,14 @@
                                       mesh, equations_parabolic, dg.surface_integral, dg)
     end
 
-<<<<<<< HEAD
-    # Prolong solution to mortars. These should reuse the hyperbolic version of `prolong2mortars`
-    # !!! NOTE: we reuse the hyperbolic cache here, since it contains both `mortars` and `u_threaded`. 
-    # !!! should we have a separate mortars/u_threaded in cache_parabolic?
-=======
     # Prolong solution to mortars. This resues the hyperbolic version of `prolong2mortars`
->>>>>>> b5d0a502
     @trixi_timeit timer() "prolong2mortars" begin
         prolong2mortars!(cache, u_transformed, mesh, equations_parabolic,
                          dg.mortar, dg.surface_integral, dg)
     end
 
-<<<<<<< HEAD
-    # Calculate mortar fluxes. These should reuse the hyperbolic version of `calc_mortar_flux`,
-    # along with a specialization on `calc_mortar_flux!` and `mortar_fluxes_to_elements!` for 
-=======
     # Calculate mortar fluxes. This reuses the hyperbolic version of `calc_mortar_flux`,
     # along with a specialization on `calc_mortar_flux!(fstar, ...)` and `mortar_fluxes_to_elements!` for 
->>>>>>> b5d0a502
     # AbstractEquationsParabolic. 
     @trixi_timeit timer() "mortar flux" begin
         calc_mortar_flux!(cache_parabolic.elements.surface_flux_values,
@@ -357,18 +329,12 @@
     return nothing
 end
 
-<<<<<<< HEAD
-# This version is called during `calc_gradients!` and must be specialized because the flux
-# in the gradient is {u} which doesn't depend on normals. Thus, you don't need to scale by 
-# 2 and flip the sign when storing the mortar fluxes back into surface_flux_values
-=======
 # This version is called during `calc_gradients!` and must be specialized because the 
 # flux for the gradient is {u}, which doesn't depend on the outward normal. Thus, 
 # you don't need to scale by 2 (e.g., the scaling factor in the normals (and in the 
 # contravariant vectors) along large/small elements across a non-conforming 
 # interface in 2D) and flip the sign when storing the mortar fluxes back 
 # into `surface_flux_values`.
->>>>>>> b5d0a502
 @inline function mortar_fluxes_to_elements!(surface_flux_values,
                                             mesh::Union{P4estMesh{2}, T8codeMesh{2}},
                                             equations::AbstractEquationsParabolic,
@@ -394,18 +360,6 @@
                             mortar_l2.reverse_upper, fstar[2],
                             mortar_l2.reverse_lower, fstar[1])
 
-<<<<<<< HEAD
-    # The flux is calculated in the outward direction of the small elements,
-    # so the sign must be switched to get the flux in outward direction
-    # of the large element.
-    # The contravariant vectors of the large element (and therefore the normal
-    # vectors of the large element as well) are twice as large as the
-    # contravariant vectors of the small elements. Therefore, the flux needs
-    # to be scaled by a factor of 2 to obtain the flux of the large element.
-    # u_buffer .*= 0.5
-
-=======
->>>>>>> b5d0a502
     # Copy interpolated flux values from buffer to large element face in the
     # correct orientation.
     # Note that the index of the small sides will always run forward but
@@ -676,26 +630,15 @@
             j_small = j_small_start
             element = neighbor_ids[position, mortar]
             for i in eachnode(dg)
-<<<<<<< HEAD
-                normal_direction = get_normal_direction(direction_index, contravariant_vectors,
-                                                        i_small, j_small, element)
-                                              
-=======
                 normal_direction = get_normal_direction(direction_index,
                                                         contravariant_vectors,
                                                         i_small, j_small, element)
-
->>>>>>> b5d0a502
                 for v in eachvariable(equations)
                     flux_viscous = SVector(flux_viscous_x[v, i_small, j_small, element],
                                            flux_viscous_y[v, i_small, j_small, element])
 
-<<<<<<< HEAD
-                    cache.mortars.u[1, v, position, i, mortar] = dot(flux_viscous, normal_direction)
-=======
                     cache.mortars.u[1, v, position, i, mortar] = dot(flux_viscous,
                                                                      normal_direction)
->>>>>>> b5d0a502
                 end
                 i_small += i_small_step
                 j_small += j_small_step
@@ -765,42 +708,16 @@
         # Choose thread-specific pre-allocated container
         fstar = (fstar_lower_threaded[Threads.threadid()],
                  fstar_upper_threaded[Threads.threadid()])
-
-<<<<<<< HEAD
-        # Get index information on the small elements
-        small_indices = node_indices[1, mortar]
-        small_direction = indices2direction(small_indices)
-
-        i_small_start, i_small_step = index_to_start_step_2d(small_indices[1],
-                                                             index_range)
-        j_small_start, j_small_step = index_to_start_step_2d(small_indices[2],
-                                                             index_range)
-
-        for position in 1:2
-            i_small = i_small_start
-            j_small = j_small_start
-            for node in eachnode(dg)
-                                
-=======
         for position in 1:2
             for node in eachnode(dg)
->>>>>>> b5d0a502
                 for v in eachvariable(equations)
                     viscous_flux_normal_ll = cache.mortars.u[1, v, position, node, mortar]
                     viscous_flux_normal_rr = cache.mortars.u[2, v, position, node, mortar]
 
                     # TODO: parabolic; only BR1 at the moment
-<<<<<<< HEAD
-                    fstar[position][v, node] = 0.5 * (viscous_flux_normal_ll + viscous_flux_normal_rr)
-                end
-
-                i_small += i_small_step
-                j_small += j_small_step
-=======
                     fstar[position][v, node] = 0.5 * (viscous_flux_normal_ll +
                                                 viscous_flux_normal_rr)
                 end
->>>>>>> b5d0a502
             end
         end
 
@@ -816,15 +733,6 @@
 
     return nothing
 end
-
-<<<<<<< HEAD
-# NOTE: Use analogy to "calc_mortar_flux!" for hyperbolic eqs with no nonconservative terms.
-# Reasoning: "calc_interface_flux!" for parabolic part is implemented as the version for 
-# hyperbolic terms with conserved terms only, i.e., no nonconservative terms.
-@inline function calc_mortar_flux!(fstar,
-                                   mesh::Union{P4estMesh{2}, T8codeMesh{2}},
-                                   nonconservative_terms::False, 
-=======
 # We structure `calc_interface_flux!` similarly to "calc_mortar_flux!" for 
 # hyperbolic  equations with no nonconservative terms. 
 # The reasoning is that parabolic fluxes are treated like conservative 
@@ -833,7 +741,6 @@
 @inline function calc_mortar_flux!(fstar,
                                    mesh::Union{P4estMesh{2}, T8codeMesh{2}},
                                    nonconservative_terms::False,
->>>>>>> b5d0a502
                                    equations::AbstractEquationsParabolic,
                                    surface_integral, dg::DG, cache,
                                    mortar_index, position_index, normal_direction,
